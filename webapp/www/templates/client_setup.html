--- conflicted
+++ resolved
@@ -2,7 +2,7 @@
   <ion-content>
       <div class="redirect">
         <div>
-          <img id="logo" alt="{{base_app}} logo" ng-src="img/{{base_app}}-icon-96x96.png">
+          <img id="logo" ng-src="img/favicon-96x96.png">
         </div>
         <div>
           <h2>Thank you for participating - only two steps left!</h2>
@@ -11,7 +11,7 @@
           </p>
         </div>
         <div>
-          <svg aria-label="Step 1" width="58px" height="49px" viewBox="0 0 58 49" version="1.1" xmlns="http://www.w3.org/2000/svg" xmlns:xlink="http://www.w3.org/1999/xlink">
+          <svg width="58px" height="49px" viewBox="0 0 58 49" version="1.1" xmlns="http://www.w3.org/2000/svg" xmlns:xlink="http://www.w3.org/1999/xlink">
               <!-- Generator: Sketch 43.1 (39012) - http://www.bohemiancoding.com/sketch -->
               <desc>Created with Sketch.</desc>
               <defs></defs>
@@ -26,18 +26,6 @@
                   </g>
               </g>
           </svg>
-<<<<<<< HEAD
-        <h4>Install the {{base_app}} app</h4>
-        </div>
-        <div class="row responsive-sm">
-          <a class="col" href='{{android_base_app}}'><img style="height:75px;" alt='Get it on Google Play' src='https://play.google.com/intl/en_us/badges/images/generic/en_badge_web_generic.png'/></a>
-          <qrcode class="col" aria-label="qrcode for google play installation" data="{{android_base_app}}" size="200"></qrcode>
-            <!-- <br style="clear:both;"/> -->
-        </div>
-        <div class="row responsive-sm">
-          <a class="col" href="{{ios_base_app}}"><img alt='Get it on the iOS app store' ng-src="img/apple-badge.svg"></a>
-          <qrcode class="col" aria-label="qrcode for iOS app store installation" data="{{ios_base_app}}" size="200"></qrcode>
-=======
         <h4>Install the emTripLog app</h4>
         </div>
         <div class="row responsive-sm">
@@ -48,12 +36,11 @@
         <div class="row responsive-sm">
           <a class="col" href="https://itunes.apple.com/us/app/emtriplog/id1362434685"><img style="height:75px;" alt='Get in on the iOS app store' ng-src = "../img/apple_badge.svg" src='../img/apple-badge.svg'/></a>
           <qrcode class="col" data="https://itunes.apple.com/us/app/emtriplog/id1362434685" size="200"></qrcode>
->>>>>>> 4d44798e
             <!-- <br style="clear:both;"/> -->
             <img src = "../img/greentrip_qr_code_as.png">
         </div>
         <div>
-          <svg aria-label="Step 2" width="58px" height="49px" viewBox="0 0 58 49" version="1.1" xmlns="http://www.w3.org/2000/svg" xmlns:xlink="http://www.w3.org/1999/xlink">
+          <svg width="58px" height="49px" viewBox="0 0 58 49" version="1.1" xmlns="http://www.w3.org/2000/svg" xmlns:xlink="http://www.w3.org/1999/xlink">
               <!-- Generator: Sketch 43.1 (39012) - http://www.bohemiancoding.com/sketch -->
               <desc>Created with Sketch.</desc>
               <defs></defs>
@@ -77,12 +64,8 @@
           </a>
         </div>
         <div>
-<<<<<<< HEAD
-          <qrcode class="col" aria-label="qrcode to join the study" data="emission://change_client?new_client={{client_label}}&clear_local_storage={{clear_local_storage_flag}}&clear_usercache={{clear_usercache_flag}}" size="200"></qrcode>
-=======
           <qrcode class="col" data="emission://change_client?new_client={{greentrip}}&clear_local_storage={{clear_local_storage_flag}}&clear_usercache={{clear_usercache_flag}}" size="200"></qrcode>
           <img src = "../img/join_study.png">
->>>>>>> 4d44798e
         </div>
       </div>
       <!-- https://youtu.be/CV1rGkRn9xM video displaying qr code testing --> 
