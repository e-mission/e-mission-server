import get_trips
from common import store_trip_in_db, find_perturbed_trips
from trip import E_Mission_Trip
from get_database import get_alternative_trips_db, get_perturbed_trips_db

#import Profiles

"""

High level overivew of alternative_trips_pipeline

The main method for this pipeline is calc_perturbed_trips
We first construct a trip iterator, and look at each trip where the pipelineFlags attribte "alternativesStarted" is False
For each of these trips, we create an array of trip objects, which are modifications to the original trip object with perturbed times
We also have a database collection that associates each original trip, with all of its perturbed trips

For each array of perturbed trip objects, we schedule those queries via CRON jobs
We initialize each perturbed trip as None, and we update the collection as the queries are being made


Overview of helper files relevant to this pipeline:
    -query.py -> makes a google maps query immediately to get the directions
              -> will also store the query into the database collection
    -perturb.py -> schedules calls to query.py on cron jobs

    @TODO: this doesn't exist yet, but it would make more sense than to put it in here in order to keep the code clean
    -database_util.py -> contains all the helper methods to abstract out interaction with the database


"""


# Invoked in recommendation pipeline to get perturbed trips user should consider
<<<<<<< HEAD
def calc_alternative_trips(trip_iterator):
    while (trip_iterator.next() != None):
        curr_trip = trip_iterator.next()
        if not curr_trip.getPipelineFlags().alternativesStarted:
            curr_trip.getPipelineFlags().startAlternatives()
            curr_unique_id = curr_trip._id
            list_of_perturbed_trips = find_perturbed_trips(curr_unique_id)
            
            #@TODO: need a method that initializes the relationship bewteen a trip, and its perturbations
            #initialize_perturbations(curr_unique_id)
            schedule_queries(list_of_perturbed_trips)
=======

def calc_perturbed_trips():
    #TODO: query all users
    for user in all_users:
        trip_iterator = TripIterator(user.id, ["trips", "get top trips", 5])
        nxt = trip_iterator.next()
        while (nxt != None):
            curr_trip = nxt
            if not curr_trip.getpipelineFlags().alternativesStarted:
                curr_trip.getpipelineFlags().startAlternatives()
                curr_unique_id = curr_trip._id
                list_of_perturbed_trips = find_perturbed_trips(curr_unique_id)
                initialize_perturbations(curr_unique_id)
                schedule_queries(list_of_perturbed_trips)
>>>>>>> 1d5bd89e




#this call should be made asynchronously
#if it returns true, that means the perturbation queries were finished, and we are now able to move on to the next pipeline
#if it returns false, that means the perturbation queries were not finished
def invoke_next_pipeline(_id):
    if check_all_queries_made(_id) == True:
        #invoke next pipeline - glue team please fill this in
        return True
    else:
        return False


#helper function for invoke_next_pipeline()
#checks to see if all the perturbation queries have been finished
def check_all_queries_made(_id):
    #this looks inside the alternatives collection
    perturbed_trips = query_alternatives(u_id) #looks into the database
    for perturbed_u_id in perturbed_trips:
        if perturbed_trips[perturbed_u_id] == None:
            return False
    return True


def store_alternative_trips(tripObj):
    # store populated tripObj with _id (concatenated trip id and user id)
    db = get_alternative_trips_db()
    _id = tripObj.get_id()
    json = E_Mission_Trip.trip_to_json(tripObj)
    db.insert_one({_id : json})

def get_alternative_trips(_id):
    # User Utility Pipeline calls this to get alternatve trips for one original trip (_id)
    # db = get_alternative_trips_db()
    # _id = tripObj.get_id()
    # return db.find(_id)
    return [Trip(jsonStr) for jsonStr in get_alternative_trips_db().find({'_id' : _id})].__iter__()

def store_perturbed_trips(tripObj):
    # store populated tripObj with _id (concatenated trip id and user id)
    db = get_perturbed_trips_db()
    _id = tripObj.get_id()
    json = E_Mission_Trip.trip_to_json(tripObj)
    db.insert_one({_id : json})

def get_perturbed_trips(_id):
    # User Utility Pipeline calls this to get alternatve trips for one original trip (_id)
    # db = get_perturbed_trips_db()
    # _id = tripObj.get_id()
    # return db.find(_id)
    return [Trip(jsonStr) for jsonStr in get_perturbed_trips_db().find({'_id' : _id})].__iter__()




# Invoked to find the choices user had when making their trip
#Jeff - what is this code doing? it seems to do nothing
def calc_alternative_trips(trip_iterator):
    #schedule_queries(trip_iterator) 
    pass<|MERGE_RESOLUTION|>--- conflicted
+++ resolved
@@ -31,7 +31,6 @@
 
 
 # Invoked in recommendation pipeline to get perturbed trips user should consider
-<<<<<<< HEAD
 def calc_alternative_trips(trip_iterator):
     while (trip_iterator.next() != None):
         curr_trip = trip_iterator.next()
@@ -43,23 +42,6 @@
             #@TODO: need a method that initializes the relationship bewteen a trip, and its perturbations
             #initialize_perturbations(curr_unique_id)
             schedule_queries(list_of_perturbed_trips)
-=======
-
-def calc_perturbed_trips():
-    #TODO: query all users
-    for user in all_users:
-        trip_iterator = TripIterator(user.id, ["trips", "get top trips", 5])
-        nxt = trip_iterator.next()
-        while (nxt != None):
-            curr_trip = nxt
-            if not curr_trip.getpipelineFlags().alternativesStarted:
-                curr_trip.getpipelineFlags().startAlternatives()
-                curr_unique_id = curr_trip._id
-                list_of_perturbed_trips = find_perturbed_trips(curr_unique_id)
-                initialize_perturbations(curr_unique_id)
-                schedule_queries(list_of_perturbed_trips)
->>>>>>> 1d5bd89e
-
 
 
 
