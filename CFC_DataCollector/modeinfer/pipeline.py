--- conflicted
+++ resolved
@@ -1,23 +1,18 @@
 from pymongo import MongoClient
 import logging
-<<<<<<< HEAD
-import datetime
-=======
 from datetime import datetime
 
->>>>>>> ed2b9121
 import sys
 import os
 
 # On the server, we've installed miniconda for now, so we are just going to add
 # it to the python path
-#sys.path.append("/home/ubuntu/miniconda/lib/python2.7/site-packages/")
-#sys.path.append("%s/../CFC_WebApp/" % os.getcwd())
-#sys.path.append("%s" % os.getcwd())
-sys.path.append("../../CFC_WebApp/")
+sys.path.append("/home/ubuntu/miniconda/lib/python2.7/site-packages/")
+sys.path.append("%s/../CFC_WebApp/" % os.getcwd())
+sys.path.append("%s" % os.getcwd())
+
 import numpy as np
 import scipy as sp
-import scipy.io
 from featurecalc import calDistance, calSpeed, calHeading, calAvgSpeed, calSpeeds, calAccels, getIthMaxSpeed, getIthMaxAccel, calHCR,\
 calSR, calVCR, mode_cluster, mode_start_end_coverage
 import time
@@ -47,42 +42,27 @@
     (self.modeList, self.confirmedSections) = self.loadTrainingDataStep(allConfirmedTripsQuery)
     logging.debug("confirmedSections.count() = %s" % (self.confirmedSections.count()))
     
-    #commented out for now, because the training set is not large enough and there is some
-    #issue with this query, it doesn't load any sections for me
-    """
     if (self.confirmedSections.count() < minTrainingSetSize):
       logging.info("initial loadTrainingDataStep DONE")
       logging.debug("current training set too small, reloading from backup!")
       backupSections = MongoClient('localhost').Backup_database.Stage_Sections
       (self.modeList, self.confirmedSections) = self.loadTrainingDataStep(allConfirmedTripsQuery, backupSections)
-    """
     logging.info("loadTrainingDataStep DONE")
-    
     (self.bus_cluster, self.train_cluster) = self.generateBusAndTrainStopStep() 
     logging.info("generateBusAndTrainStopStep DONE")
-    
     (self.featureMatrix, self.resultVector) = self.generateFeatureMatrixAndResultVectorStep()
     logging.info("generateFeatureMatrixAndResultVectorStep DONE")
-    
-
     (self.cleanedFeatureMatrix, self.cleanedResultVector) = self.cleanDataStep()
     logging.info("cleanDataStep DONE")
-
     self.selFeatureIndices = self.selectFeatureIndicesStep()
     logging.info("selectFeatureIndicesStep DONE")
-
     self.selFeatureMatrix = self.cleanedFeatureMatrix[:,self.selFeatureIndices]
-    
-    scipy.io.savemat('original_data.mat', mdict={'X': self.cleanedFeatureMatrix, 'y': self.cleanedResultVector})
-    
-    
     self.model = self.buildModelStep()
     logging.info("buildModelStep DONE")
     toPredictTripsQuery = {"$and": [{'type': 'move'},
                                     ModeInferencePipeline.getModeQuery(''),
                                     {'predicted_mode': None}]}
     (self.toPredictFeatureMatrix, self.sectionIds, self.sectionUserIds) = self.generateFeatureMatrixAndIDsStep(toPredictTripsQuery)
-
     logging.info("generateFeatureMatrixAndIDsStep DONE")
     self.predictedProb = self.predictModesStep()
     logging.info("predictModesStep DONE")
@@ -171,6 +151,7 @@
 
       # This will crash the script because we will try to access a record that
       # doesn't exist.
+
       # So we limit the records to the size of the matrix that we have created
       for (i, section) in enumerate(self.confirmedSections.limit(featureMatrix.shape[0]).batch_size(300)):
         self.updateFeatureMatrixRowWithSection(featureMatrix, i, section)
@@ -275,7 +256,6 @@
       (np.count_nonzero(runIndices), np.count_nonzero(transportIndices),
       np.count_nonzero(mixedIndices), np.count_nonzero(unknownIndices),
       np.count_nonzero(strippedIndices)))
-    logging.info("savePredictionsStep DONE")
 
     strippedFeatureMatrix = self.featureMatrix[strippedIndices]
     strippedResultVector = self.resultVector[strippedIndices]
