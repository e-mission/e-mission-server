#!/bin/bash 

<<<<<<< HEAD
export CONDA_TEMP_PREFIX=$(mktemp -d)
echo "Deploying environment in "${CONDA_TEMP_PREFIX}
echo "Make sure you are running this with conda >=4.2"
echo "Check with 'conda -V'"
echo "Upgrade with 'conda update conda' from the *root* environment"
conda env create --prefix ${CONDA_TEMP_PREFIX} --file setup/environment36.nomkl.yml
conda activate ${CONDA_TEMP_PREFIX}
=======
echo "Setting up blank environment"
conda create --name emissiontest python=3.6
source activate emissiontest

echo "Downloading packages"
curl -o /tmp/cachetools-2.1.0-py_0.tar.bz2 -L https://anaconda.org/conda-forge/cachetools/2.1.0/download/noarch/cachetools-2.1.0-py_0.tar.bz2
curl -o /tmp/geojson-2.3.0-py_0.tar.bz2 -L https://anaconda.org/conda-forge/geojson/2.3.0/download/noarch/geojson-2.3.0-py_0.tar.bz2
curl -o /tmp/jsonpickle-0.9.6-py_1.tar.bz2 -L https://anaconda.org/conda-forge/jsonpickle/0.9.6/download/noarch/jsonpickle-0.9.6-py_1.tar.bz2
curl -o /tmp/more-itertools-8.2.0-py_0.tar.bz2 -L https://anaconda.org/conda-forge/more-itertools/8.2.0/download/noarch/more-itertools-8.2.0-py_0.tar.bz2
curl -o /tmp/pyasn1-0.4.8-py_0.tar.bz2 -L https://anaconda.org/conda-forge/pyasn1/0.4.8/download/noarch/pyasn1-0.4.8-py_0.tar.bz2
curl -o /tmp/pyasn1-modules-0.2.7-py_0.tar.bz2 -L https://anaconda.org/conda-forge/pyasn1-modules/0.2.7/download/noarch/pyasn1-modules-0.2.7-py_0.tar.bz2

echo "Installing manually downloaded packages"
conda install /tmp/*.bz2

conda env update --name emissiontest --file setup/environment36.yml
>>>>>>> 62c56fda
# python bin/deploy/habitica_conf.py
python bin/deploy/push_conf.py
python bin/deploy/model_copy.py<|MERGE_RESOLUTION|>--- conflicted
+++ resolved
@@ -1,14 +1,5 @@
 #!/bin/bash 
 
-<<<<<<< HEAD
-export CONDA_TEMP_PREFIX=$(mktemp -d)
-echo "Deploying environment in "${CONDA_TEMP_PREFIX}
-echo "Make sure you are running this with conda >=4.2"
-echo "Check with 'conda -V'"
-echo "Upgrade with 'conda update conda' from the *root* environment"
-conda env create --prefix ${CONDA_TEMP_PREFIX} --file setup/environment36.nomkl.yml
-conda activate ${CONDA_TEMP_PREFIX}
-=======
 echo "Setting up blank environment"
 conda create --name emissiontest python=3.6
 source activate emissiontest
@@ -25,7 +16,6 @@
 conda install /tmp/*.bz2
 
 conda env update --name emissiontest --file setup/environment36.yml
->>>>>>> 62c56fda
 # python bin/deploy/habitica_conf.py
 python bin/deploy/push_conf.py
 python bin/deploy/model_copy.py