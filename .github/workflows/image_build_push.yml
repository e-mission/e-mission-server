--- conflicted
+++ resolved
@@ -6,13 +6,8 @@
 # events but only for the master branch
 on:
   push:
-<<<<<<< HEAD
     # TODO: Change branch to master branch of e-mission-server
-    branches: [ tags-combo-approach ]
-=======
     branches: [ consolidate-differences ]
-
->>>>>>> a0190d43
 
 # Env variable
 env:
