--- conflicted
+++ resolved
@@ -123,11 +123,7 @@
     user, user_id = args.user, user_uuid[args.user]
     stage = args.stage
     if args.update:
-<<<<<<< HEAD
-        update_route_clusters()
-=======
         update_route_clusters(user_id)        
->>>>>>> 9f9c7831
 
     if stage == 'import':
         __import_truth(user, user_id)
