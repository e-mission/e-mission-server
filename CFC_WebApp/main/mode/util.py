
from pykml import parser
from pykml.parser import Schema
from pykml.factory import KML_ElementMaker as KML
from os import path
import json
import geojson
from lxml import etree
import sys, os, random
from datetime import datetime
from random import randrange


sampleTrip = '{"date": "20140413", "lastUpdate": "20140414T064442Z", "segments": [], "summary": null}'
sampleSegment = '{"place": {"type": "unknown", "id": 54095848, "location": {"lat": 37.3910149202, "lon": -122.0865010796}}, "endTime": "20140413T234434-0700", "type": "place", "startTime": "20140412T190446-0700", "lastUpdate": "20140414T064442Z"}'


def kml_multiple_to_geojson(infile_path, outdir_path, geojson_properties={}):
        """
        Converts a KML file with multiple Documents into geojson to store in an output file
        """
        data = __read_file(infile_path)
        coord_dict = __get_all_coords(data)
        if not os.path.exists(outdir_path):
                os.makedirs(outdir_path)        
        for section_id, coords in coord_dict.items():
                filename = "%s.json" % section_id
                path = os.path.join(outdir_path, filename)
                outfile = file(path,'w')
                dump = __to_geojson(coords)
                outfile.write(dump)
                outfile.close()

def get_kml_section_ids(infile_path):
    """
    Get the list of sections in a KML file
    """
    data = __read_file(infile_path)
    coord_dict = __get_all_coords(data)
    return coord_dict.keys()


def kml_to_geojson(infile_path, outfile_path, geojson_properties={}):
	"""
	Converts a KML file to geojson to store in an output file.
	"""
        data = __read_file(infile_path)  
      	coords = __get_coords(data)
	outfile = open(outfile_path, 'w')
	outfile.write(__to_geojson(coords))
	outfile.close()

def __to_geojson(coordinates, geojson_properties={}):
        coordinatePoints = geojson.MultiPoint(coordinates)
	dump = geojson.dumps(geojson.Feature(geometry=coordinatePoints, properties=geojson_properties)) # can add properties and id to feature (perhaps trip/section id?)
        return dump

def kml_to_json(infile_path, outfile_path):
	"""
	Converts a KML file to geojson to store in an output file.
	"""
        data = __read_file(infile_path)
	coordinatePoints = __get_coords(data)
	segmentsList = []
	for coord in coordinatePoints:
		j = json.loads(sampleSegment)
		j["place"]["location"]["lat"] = coord[0] # 0th index might be longitude
		j["place"]["location"]["lon"] = coord[1] 
		segmentsList.append(j)
	j = json.loads(sampleTrip)
	j["segments"] = segmentsList
	with open(outfile_path, 'w') as outfile:
		json.dump(j, outfile)

def __read_file(infile_path):
        data = ""
	with open(infile_path, "r") as temp:
		data = temp.read()
	assert(data != "")
        return data

def __get_coords(data):	
	doc = parser.fromstring(data)
	dataPoints = doc.Document.Placemark.LineString.coordinates.text.split(" ") 
	return [[float(i) for i in x.split(",")[:2]] for x in dataPoints]

def __get_all_coords(data):
        doc = parser.fromstring(data) 
        coords = {}     
        for folder in doc.Document.getchildren():
<<<<<<< HEAD
                try:
                        dataPoints = folder.Placemark.LineString.coordinates.text.split(" ") 
                        section_id = folder.Placemark.name.text
                        coords[section_id] = [[float(i) for i in x.split(",")[:2]] for x in dataPoints]
                except (Exception):
                        continue
=======
            try:
               	dataPoints = folder.Placemark.LineString.coordinates.text.split(" ") 
                section_id = folder.Placemark.name.text
                coords[section_id] = [[float(i) for i in x.split(",")[:2]] for x in dataPoints]
            except (Exception):
                continue
>>>>>>> 6ff620bf
        return coords
        
def validate_kml(filepath, schema = "https://developers.google.com/kml/schema/kml21.xsd"):
        """
        Validates kml located at filepath.
        TODO: Even imported kml files do not validate against default xml
        """
        schema_gomaps = Schema(schema)
	data = ""
	with open(filepath, "r") as temp:
		data = temp.read()
	assert(data != "")
	doc = parser.fromstring(data)
        return schema_ogc.assertValid(doc)

def section_to_kml(section, color, outfile_path="", write=True):
        """
        Converts a section into a kml file
        """
        line_style_id = "line-%s-5" % color
        red = "FF1212"
        green = "00B80C"
        start_icon_style_id = "icon-%s" % color
        end_icon_style_id = "icon-%s" % color        
        make_coord = lambda p: (",".join(map(lambda x: str(x), 
                         p["track_location"]["coordinates"]) + ["0.0"]))
        make_coord_point = lambda p: (",".join(map(lambda x: str(x), 
                         p["coordinates"]) + ["0.0"]))
	style_id = "style-%s" % section['section_start_time']
        pm = KML.Placemark(
                KML.styleUrl("#%s" % line_style_id),
                KML.name(section['_id']),
                KML.LineString(
                        KML.tessellate(1),                        
                        KML.coordinates(" ".join(
                                map(lambda track_point: make_coord(track_point)
                                    ,section['track_points'])))
                )
        )
        start_point = section['section_start_point']
        end_point = section['section_end_point']
        start_time = mongodate_to_datetime(section["section_start_time"])
        end_time = mongodate_to_datetime(section["section_end_time"])
        start_point = KML.Placemark(
                KML.styleUrl("#%s" % start_icon_style_id),                
                KML.name("Start: %s" % start_time),
                KML.description("Starting point"),
                KML.Point(KML.coordinates(make_coord_point(start_point)))
        )
        end_point = KML.Placemark(
                KML.styleUrl("#%s" % end_icon_style_id),
                KML.name("End: %s" % end_time),
                KML.description("Ending point"),
                KML.Point(KML.coordinates(make_coord_point(end_point)))
        )
        line_style = KML.Style(
                KML.LineStyle(
                        KML.color("ff%s" % color),
                        KML.width("5")
                )
        )
        line_style.set("id", line_style_id)
        start_icon_style = KML.Style(
                KML.IconStyle(
                        KML.color("ff%s" % color),
                        KML.scale("1.1"),
                        KML.Icon(
                                KML.href("http://www.gstatic.com/mapspro/images/stock/503-wht-blank_maps.png")
                        )
                )
        )
        start_icon_style.set("id", start_icon_style_id)
        end_icon_style = KML.Style(
                KML.IconStyle(
                        KML.color("ff%s" % color),
                        KML.scale("1.1"),
                        KML.Icon(
                                KML.href("http://www.gstatic.com/mapspro/images/stock/503-wht-blank_maps.png")
                        )                       
                )
        )
        end_icon_style.set("id", end_icon_style_id)
        fld = KML.Folder(
                KML.name(section['_id']),
                KML.description("From %s \nto %s" % (start_time, end_time)),
                pm,
                start_point,
                end_point
        )       
        if write:                
                kml = KML.kml(KML.Document(fld, section["user_id"]))
                path = os.path.join(outfile_path, str(section['user_id']) +'.kml')
                outfile = file(path,'w')
                outfile.write(etree.tostring(kml, pretty_print=True))
        else:
                return fld, line_style, start_icon_style, end_icon_style

def sections_to_kml(filename, sections, outfile_path=""):
        r = lambda: random.randint(0,255)
        l_tuples = map(lambda section: section_to_kml(section, '%02X%02X%02X' % (r(),r(),r()),  write=False) if len(section['track_points']) > 1 else None ,sections)
        flat = []
        
        for f,s,i_s,i_e in l_tuples:
                flat.append(f)
                flat.append(s)
                flat.append(i_s)
                flat.append(i_e)
        kml = KML.kml(KML.Document(sections[0]["user_id"],*flat))
        path = os.path.join(outfile_path, filename +'.kml')
        outfile = file(path,'w')
        outfile.write(etree.tostring(kml, pretty_print=True))

def chunks(l,n):
        """
        Generates evenly sized chunks of a list
        """
        for i in xrange(0, len(l), n):
                yield l[i:i+n]

def mongodate_to_datetime(date):
        return datetime.strptime(date[:-5], "%Y%m%dT%H%M%S")
        

if __name__ == "__main__":
        sys.path.append("%s/../" % os.getcwd())
        from get_database import get_section_db
        from uuid import UUID
        Sections = get_section_db()
        user_id = "__ID_GOES_HERE__"
        sections = Sections.find({'$and': [{'user_id':user_id}]})
        sections_to_kml(user_id,sections)<|MERGE_RESOLUTION|>--- conflicted
+++ resolved
@@ -88,21 +88,12 @@
         doc = parser.fromstring(data) 
         coords = {}     
         for folder in doc.Document.getchildren():
-<<<<<<< HEAD
-                try:
-                        dataPoints = folder.Placemark.LineString.coordinates.text.split(" ") 
-                        section_id = folder.Placemark.name.text
-                        coords[section_id] = [[float(i) for i in x.split(",")[:2]] for x in dataPoints]
-                except (Exception):
-                        continue
-=======
             try:
                	dataPoints = folder.Placemark.LineString.coordinates.text.split(" ") 
                 section_id = folder.Placemark.name.text
                 coords[section_id] = [[float(i) for i in x.split(",")[:2]] for x in dataPoints]
             except (Exception):
                 continue
->>>>>>> 6ff620bf
         return coords
         
 def validate_kml(filepath, schema = "https://developers.google.com/kml/schema/kml21.xsd"):
