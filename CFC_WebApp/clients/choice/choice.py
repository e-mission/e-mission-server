import logging
from get_database import get_trip_db, get_section_db
from main import carbon, common, stats
from datetime import datetime, time, timedelta
from dao.user import User
import math
import json
from uuid import UUID
import time
from clients.gamified import gamified
from clients.recommendation import recommendation
from clients.data import data

# TODO: Consider subclassing to provide client specific user functions
def setCurrView(uuid, newView):
  user = User.fromUUID(uuid)
  user.setClientSpecificProfileFields({'curr_view': newView})
  stats.storeResultEntry(uuid, stats.STAT_VIEW_CHOICE, time.time(), newView)

def getCurrView(uuid):
  user = User.fromUUID(uuid)
  profile = user.getProfile()
  if profile is None:
    logging.debug("profile is None, returning data")
    return "data"
  logging.debug("profile.get('curr_view', 'dummy') is %s" % profile.get("curr_view", "data"))
  return profile.get("curr_view", "data")

def switchResultDisplay(params):
  logging.debug("params = %s" % (params))

  uuid = UUID(params['uuid'])
  newView = params['new_view']
  logging.debug("Changing choice for user %s to %s" % (uuid, newView))
  setCurrView(uuid, newView)
  # TODO: Add stats about the switch as part of the final stats-adding pass
  return {'curr_view': newView }

def getResult(user_uuid):
  # This is in here, as opposed to the top level as recommended by the PEP
  # because then we don't have to worry about loading bottle in the unit tests
  from bottle import template
  import base64
  from dao.user import User
  from dao.client import Client

  user = User.fromUUID(user_uuid)

  renderedTemplate = template("clients/choice/result_template.html",
                          variables = json.dumps({'curr_view': getCurrView(user_uuid),
                                       'uuid': str(user_uuid),
                                       'client_key': Client("choice").getClientKey()}),
                          gameResult = base64.b64encode(gamified.getResult(user_uuid)),
<<<<<<< HEAD
                          dataResult = base64.b64encode(data.getResult(user_uuid)))
=======
                          dataResult = base64.b64encode(default.getResult(user_uuid)),
                          recommendationResult = base64.b64encode(recommendation.getResult(user_uuid)))
>>>>>>> 8ee97772
  return renderedTemplate

# These are copy/pasted from our first client, the carshare study
def getSectionFilter(uuid):
  # We are not planning to do any filtering for this study. Bring on the worst!
  return []

def clientSpecificSetters(uuid, sectionId, predictedModeMap):
  return None

def getClientConfirmedModeField():
  return None

# TODO: Simplify this. runBackgroundTasks are currently only invoked from the
# result precomputation code. We could change that code to pass in the day, and
# remove this interface. Extra credit: should we pass in the day, or a date
# range?  Passing in the date range could make it possible for us to run the
# scripts more than once a day...
def runBackgroundTasks(uuid):
  today = datetime.now().date()
  runBackgroundTasksForDay(uuid, today)

def runBackgroundTasksForDay(uuid, today):
  gamified.runBackgroundTasksForDay(uuid, today)
  data.runBackgroundTasksForDay(uuid, today)<|MERGE_RESOLUTION|>--- conflicted
+++ resolved
@@ -51,12 +51,8 @@
                                        'uuid': str(user_uuid),
                                        'client_key': Client("choice").getClientKey()}),
                           gameResult = base64.b64encode(gamified.getResult(user_uuid)),
-<<<<<<< HEAD
                           dataResult = base64.b64encode(data.getResult(user_uuid)))
-=======
-                          dataResult = base64.b64encode(default.getResult(user_uuid)),
                           recommendationResult = base64.b64encode(recommendation.getResult(user_uuid)))
->>>>>>> 8ee97772
   return renderedTemplate
 
 # These are copy/pasted from our first client, the carshare study
