--- conflicted
+++ resolved
@@ -8,12 +8,8 @@
 from uuid import UUID
 import time
 from clients.gamified import gamified
-<<<<<<< HEAD
-from clients.default import default
 from clients.recommendation import recommendation
-=======
 from clients.data import data
->>>>>>> 70242788
 
 # TODO: Consider subclassing to provide client specific user functions
 def setCurrView(uuid, newView):
