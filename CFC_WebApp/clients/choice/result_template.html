<html ng-app="e-mission-choice">
  <head>
    <meta charset="utf-8">
    <meta name="viewport" content="initial-scale=1, maximum-scale=1, user-scalable=no, width=device-width">
    <title>Inline Tabs</title>

    <script src="clients/choice/front/ionic.bundle.js" charset="utf-8"></script>
    <script src="clients/choice/front/ionic-tabs-myapp.js"></script>

    <link rel="stylesheet" href="clients/choice/front/ionic.min.css">
  </head>
  <style>
    .tabs-top > .tabs, .tabs.tabs-top {
        top: 0px;
        padding-top: 0px;
        background-position: center bottom;
    }
    .has-tabs-top {
        top: 49px;
    }
  </style>
  <body ng-controller="RootCtrl" hide-nav-bar="true">

    <!--
    <div class="bar bar-header has-tabs-top bar-positive">
      <div class="title">Results</div>
    </div>
    -->
    <!-- tabs-top to ensure that the tabs are not hidden on ios4 -->
    <ion-tabs class="tabs-icon-only tabs-positive tabs-top" hide-nav-bar="true">
      <ion-tab title="Data"
               icon="ion-pie-graph"
               on-select="onDataSelected()"
               ng-click="onDataClicked()"
               ng-controller="DataCtrl">
        <ion-content has-tabs="true" on-refresh="onRefresh()">
        <div id="data-div">
        <iframe inline-result src='data:text/html;base64,{{dataResult}}' height="100%" width="100%" seamless>
        </iframe>
        </div>
        </ion-content>
      </ion-tab>

      <ion-tab title="Game"
            icon="ion-game-controller-b"
            on-select="onGameSelected()"
            ng-click="onGameClicked()"
            ng-controller="GameCtrl">
        <ion-content has-tabs="true" on-refresh="onRefresh()">
           <div id="game-div">
            <iframe inline-result src='data:text/html;base64,{{gameResult}}' height="100%" width="100%" seamless>
            </iframe>
           </div>
        </ion-content>
      </ion-tab>

<<<<<<< HEAD
      <ion-tab title="CommonTrips"
            icon="ion-map"
            on-select="onCommonTripsSelected()"
            ng-click="onCommonTripsClicked()"
            ng-controller="CommonTripsCtrl">
        <ion-content has-tabs="true" on-refresh="onRefresh()">
           <div id="commontrips-div">
            <iframe inline-result src='data:text/html;base64,{{commonTripsResult}}' height="100%" width="100%" seamless>
=======
      <ion-tab title="Recommendation"
            icon="ion-lightbulb"
            on-select="onRecommendationSelected()"
            ng-click="onRecommendationClicked()"
            ng-controller="RecommendationCtrl">
        <ion-content has-tabs="true" on-refresh="onRefresh()">
           <div id="recommendation-div">
            <iframe inline-result src='data:text/html;base64,{{recommendationResult}}' height="100%" width="100%" seamless>
>>>>>>> e7272431
            </iframe>
           </div>
        </ion-content>
      </ion-tab>
    </ion-tabs>

    <!-- Calling onInitDone() from anyplace in the ion-tabs view (ion-tabs, or
        the second ion-tab), doesn't work. It throws a "tab is not defined" error.
        Creating a new, empty div that shows up after the ion-tabs ensures that they have been
        fully initialized before we are invoked -->
    <div ng-init="onInitDone()"></div>

    <script>
        var serverVariables = {{variables}};
        console.log("variables are "+JSON.stringify(serverVariables));
    </script>
  </body>
</html><|MERGE_RESOLUTION|>--- conflicted
+++ resolved
@@ -54,7 +54,6 @@
         </ion-content>
       </ion-tab>
 
-<<<<<<< HEAD
       <ion-tab title="CommonTrips"
             icon="ion-map"
             on-select="onCommonTripsSelected()"
@@ -63,20 +62,19 @@
         <ion-content has-tabs="true" on-refresh="onRefresh()">
            <div id="commontrips-div">
             <iframe inline-result src='data:text/html;base64,{{commonTripsResult}}' height="100%" width="100%" seamless>
-=======
-      <ion-tab title="Recommendation"
-            icon="ion-lightbulb"
-            on-select="onRecommendationSelected()"
-            ng-click="onRecommendationClicked()"
-            ng-controller="RecommendationCtrl">
-        <ion-content has-tabs="true" on-refresh="onRefresh()">
-           <div id="recommendation-div">
-            <iframe inline-result src='data:text/html;base64,{{recommendationResult}}' height="100%" width="100%" seamless>
->>>>>>> e7272431
-            </iframe>
-           </div>
-        </ion-content>
-      </ion-tab>
+
+	      <!-- <ion-tab title="Recommendation"
+              icon="ion-lightbulb"
+              on-select="onRecommendationSelected()"
+              ng-click="onRecommendationClicked()"
+              ng-controller="RecommendationCtrl">
+              <ion-content has-tabs="true" on-refresh="onRefresh()">
+              <div id="recommendation-div">
+              <iframe inline-result src='data:text/html;base64,TODO:FILLINWITHVARIABLE!' height="100%" width="100%" seamless>
+              </iframe>
+              </div>
+              </ion-content>
+	      </ion-tab> -->
     </ion-tabs>
 
     <!-- Calling onInitDone() from anyplace in the ion-tabs view (ion-tabs, or
