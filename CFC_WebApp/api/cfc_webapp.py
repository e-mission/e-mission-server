--- conflicted
+++ resolved
@@ -302,14 +302,9 @@
 
   from clients.default import default
 
-<<<<<<< HEAD
-  if 'User' not in request.headers or request.headers.get('User') == '':
-    return "Waiting for user data to become available..."
-=======
   if not skipAuth:
     if 'User' not in request.headers or request.headers.get('User') == '':
         return "Waiting for user data to become available..."
->>>>>>> 70242788
 
   user_uuid = getUUID(request, inHeader=True)
   print ('UUID', user_uuid)
