--- conflicted
+++ resolved
@@ -224,13 +224,8 @@
                                                                  sort_key)
         logging.debug("orig_ts_db_matches = %s, analysis_ts_db_matches = %s" %
             (orig_ts_db_count, analysis_ts_db_count))
-<<<<<<< HEAD
-        return itertools.chain(orig_ts_db_result, analysis_ts_db_result)
-    
-=======
         return orig_ts_db_entries + analysis_ts_db_entries
 
->>>>>>> 88610f4f
     def _get_entries_for_timeseries(self, tsdb, key_list, time_query, geo_query,
                                     extra_query_list, sort_key) -> Tuple[int, list]:
         # workaround for https://github.com/e-mission/e-mission-server/issues/271
