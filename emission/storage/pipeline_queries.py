<<<<<<< HEAD

=======
from __future__ import unicode_literals
from __future__ import print_function
from __future__ import division
from __future__ import absolute_import
from future import standard_library
standard_library.install_aliases()
from builtins import *
>>>>>>> fa7052e2
import logging
import datetime as pydt

import emission.core.get_database as edb
import emission.core.wrapper.pipelinestate as ps
import emission.storage.timeseries.timequery as estt

import time

END_FUZZ_AVOID_LTE = 5

def mark_usercache_done(user_id, last_processed_ts):
    if last_processed_ts is None:
        mark_stage_done(user_id, ps.PipelineStages.USERCACHE, None)
    else:
        mark_stage_done(user_id, ps.PipelineStages.USERCACHE, last_processed_ts + END_FUZZ_AVOID_LTE)

def get_time_range_for_usercache(user_id):
    tq = get_time_range_for_stage(user_id, ps.PipelineStages.USERCACHE)
    return tq

def get_time_range_for_accuracy_filtering(user_id):
    return get_time_range_for_stage(user_id, ps.PipelineStages.ACCURACY_FILTERING)

def mark_accuracy_filtering_done(user_id, last_processed_ts):
    if last_processed_ts is None:
        mark_stage_done(user_id, ps.PipelineStages.ACCURACY_FILTERING, None)
    else:
        mark_stage_done(user_id, ps.PipelineStages.ACCURACY_FILTERING, last_processed_ts + END_FUZZ_AVOID_LTE)

def mark_accuracy_filtering_failed(user_id):
    mark_stage_failed(user_id, ps.PipelineStages.ACCURACY_FILTERING)

def get_time_range_for_segmentation(user_id):
    return get_time_range_for_stage(user_id, ps.PipelineStages.TRIP_SEGMENTATION)

def mark_segmentation_done(user_id, last_processed_ts):
    if last_processed_ts is None:
        mark_stage_done(user_id, ps.PipelineStages.TRIP_SEGMENTATION, None)
    else:
        mark_stage_done(user_id, ps.PipelineStages.TRIP_SEGMENTATION,
                        last_processed_ts + END_FUZZ_AVOID_LTE)

def mark_segmentation_failed(user_id):
    mark_stage_failed(user_id, ps.PipelineStages.TRIP_SEGMENTATION)

def get_time_range_for_sectioning(user_id):
    # Returns the time range for the trips that have not yet been converted into sections.
    # Note that this is a query against the trip database, so we cannot search using the
    # "write_ts" query. Instead, we change the query to be against the trip's end_ts
    tq = get_time_range_for_stage(user_id, ps.PipelineStages.SECTION_SEGMENTATION)
    tq.timeType = "data.end_ts"
    return tq

def mark_sectioning_done(user_id, last_trip_done):
    if last_trip_done is None:
        mark_stage_done(user_id, ps.PipelineStages.SECTION_SEGMENTATION, None)
    else:
        mark_stage_done(user_id, ps.PipelineStages.SECTION_SEGMENTATION,
                        last_trip_done.data.end_ts + END_FUZZ_AVOID_LTE)

def mark_sectioning_failed(user_id):
    mark_stage_failed(user_id, ps.PipelineStages.SECTION_SEGMENTATION)

def get_time_range_for_smoothing(user_id):
    # type: (uuid.UUID) -> emission.storage.timeseries.timequery.TimeQuery
    # Returns the time range for the trips that have not yet been converted into sections.
    # Note that this is a query against the trip database, so we cannot search using the
    # "write_ts" query. Instead, we change the query to be against the trip's end_ts
    """

    :rtype: emission.storage.timeseries.timequery.TimeQuery
    """
    tq = get_time_range_for_stage(user_id, ps.PipelineStages.JUMP_SMOOTHING)
    tq.timeType = "data.end_ts"
    return tq

def mark_smoothing_done(user_id, last_section_done):
    if last_section_done is None:
        mark_stage_done(user_id, ps.PipelineStages.JUMP_SMOOTHING, None)
    else:
        mark_stage_done(user_id, ps.PipelineStages.JUMP_SMOOTHING,
                        last_section_done.data.end_ts + END_FUZZ_AVOID_LTE)
        

def mark_smoothing_failed(user_id):
    mark_stage_failed(user_id, ps.PipelineStages.JUMP_SMOOTHING)

def get_time_range_for_mode_inference(user_id):
    tq = get_time_range_for_stage(user_id, ps.PipelineStages.MODE_INFERENCE)
    tq.timeType = "data.end_ts"
    return tq

def mark_mode_inference_complete(user_id):
    if last_section_done is None:
        mark_stage_done(user_id, ps.PipelineStages.MODE_INFERENCE, None)
    else:
        mark_stage_done(user_id, ps.PipelineStages.MODE_INFERENCE,
                        last_section_done.data.end_ts + END_FUZZ_AVOID_LTE)
        
def mark_mode_inference_failed(user_id):
    mark_stage_failed(user_id, ps.PipelineStages.MODE_INFERENCE)

def get_complete_ts(user_id):
    return get_current_state(user_id, ps.PipelineStages.CLEAN_RESAMPLING).last_processed_ts

def get_time_range_for_clean_resampling(user_id):
    # type: (uuid.UUID) -> emission.storage.timeseries.timequery.TimeQuery
    # Returns the time range for the trips that have not yet been converted into sections.
    # Note that this is a query against the trip database, so we cannot search using the
    # "write_ts" query. Instead, we change the query to be against the trip's end_ts
    """

    :rtype: emission.storage.timeseries.timequery.TimeQuery
    """
    tq = get_time_range_for_stage(user_id, ps.PipelineStages.CLEAN_RESAMPLING)
    tq.timeType = "data.end_ts"
    return tq

def mark_clean_resampling_done(user_id, last_section_done):
    if last_section_done is None:
        mark_stage_done(user_id, ps.PipelineStages.CLEAN_RESAMPLING, None)
    else:
        mark_stage_done(user_id, ps.PipelineStages.CLEAN_RESAMPLING,
                        last_section_done.data.enter_ts + END_FUZZ_AVOID_LTE)

def mark_clean_resampling_failed(user_id):
    mark_stage_failed(user_id, ps.PipelineStages.CLEAN_RESAMPLING)

def get_time_range_for_mode_inference(user_id):
    return get_time_range_for_stage(user_id, ps.PipelineStages.MODE_INFERENCE)

def mark_mode_inference_done(user_id, last_section_done):
    if last_section_done is None:
        mark_stage_done(user_id, ps.PipelineStages.MODE_INFERENCE, None)
    else:
        mark_stage_done(user_id, ps.PipelineStages.MODE_INFERENCE,
                        last_section_done.data.end_ts + END_FUZZ_AVOID_LTE)

def mark_mode_inference_failed(user_id):    
    mark_stage_failed(user_id, ps.PipelineStages.MODE_INFERENCE)

def get_time_range_for_output_gen(user_id):
    return get_time_range_for_stage(user_id, ps.PipelineStages.OUTPUT_GEN)

def mark_output_gen_done(user_id, last_processed_ts):
    if last_processed_ts is None:
        mark_stage_done(user_id, ps.PipelineStages.OUTPUT_GEN, None)
    else:
        mark_stage_done(user_id, ps.PipelineStages.OUTPUT_GEN,
                        last_processed_ts + END_FUZZ_AVOID_LTE)

def mark_output_gen_failed(user_id):
    mark_stage_failed(user_id, ps.PipelineStages.OUTPUT_GEN)

def mark_stage_done(user_id, stage, last_processed_ts):
    # We move failed entries to the error timeseries. So usercache runs never fail.
    curr_state = get_current_state(user_id, stage)
    assert(curr_state is not None)
    assert(curr_state.curr_run_ts is not None)
    curr_state.last_ts_run = curr_state.curr_run_ts
    # It is incorrect to assume that we have processed all the data until the
    # start of the last run. In particular, due to network connectivity or
    # other issues, it is possible that there is outstanding data on phones
    # that was collected before the last run started. And if we set this, then
    # that data will simply be skipped. The same logic applies to all
    # decorators that are based on client collected data (trip start ts, etc) -
    # it is only accurate for server generated data. So for maximum generality,
    # let's allow the stage to pass in last_processed_ts.
    if last_processed_ts is not None:
        logging.info("For stage %s, last_ts_processed = %s" %
                     (stage, pydt.datetime.utcfromtimestamp(last_processed_ts).isoformat()))
        curr_state.last_processed_ts = last_processed_ts
    else:
        logging.info("For stage %s, last_ts_processed is unchanged" % stage)
    curr_state.curr_run_ts = None
    logging.debug("About to save object %s" % curr_state)
    edb.save(edb.get_pipeline_state_db(), curr_state)
    logging.debug("After saving state %s, list is %s" % (curr_state,
        list(edb.get_pipeline_state_db().find({"user_id": user_id}))))

def mark_stage_failed(user_id, stage):
    curr_state = get_current_state(user_id, stage)
    assert(curr_state is not None)
    assert(curr_state.curr_run_ts is not None)
    # last_ts_run remains unchanged since this run did not succeed
    # the next query will start from the start_ts of this run
    # we also reset the curr_run_ts to indicate that we are not currently running
    curr_state.curr_run_ts = None
    logging.debug("About to save object %s" % curr_state)
    edb.save(edb.get_pipeline_state_db(), curr_state)
    logging.debug("After saving state %s, list is %s" % (curr_state,
        list(edb.get_pipeline_state_db().find({"user_id": user_id}))))

def get_time_range_for_stage(user_id, stage):
    """
    Returns the start ts and the end ts of the entries in the stage
    """
    curr_state = get_current_state(user_id, stage)

    if curr_state is None:
        start_ts = None
        curr_state = ps.PipelineState()
        curr_state.user_id = user_id
        curr_state.pipeline_stage = stage
        curr_state.curr_run_ts = None
        curr_state.last_processed_ts = None
        curr_state.last_ts_run = None
    else:
        start_ts = curr_state.last_processed_ts

    if start_ts is None:
        logging.info("For stage %s, start_ts is None" % stage)
    else:
        logging.info("For stage %s, start_ts = %s" % (stage, pydt.datetime.utcfromtimestamp(start_ts).isoformat()))

    assert curr_state.curr_run_ts is None, "curr_state.curr_run_ts = %s" % curr_state.curr_run_ts
    # Let's pick a point 5 secs in the past. If we don't do this, then we will
    # read all entries upto the current ts and this may lead to lost data. For
    # example, let us say that the current ts is t1. At the time that we read
    # the data, we have 4 entries for t1. By the time we finish copying, we
    # have 6 entries for t1, we will end up deleting all 6, which will lose 2
    # entries.
    end_ts = time.time() - END_FUZZ_AVOID_LTE

    ret_query = estt.TimeQuery("metadata.write_ts", start_ts, end_ts)

    curr_state.curr_run_ts = end_ts
    logging.debug("About to save object %s" % curr_state)
    edb.save(edb.get_pipeline_state_db(), curr_state)
    logging.debug("After saving state %s, list is %s" % (curr_state,
        list(edb.get_pipeline_state_db().find({"user_id": user_id}))))
    return ret_query

def get_current_state(user_id, stage):
    curr_state_doc = edb.get_pipeline_state_db().find_one({"user_id": user_id,
                                                            "pipeline_stage": stage.value})
    # logging.debug("returning curr_state_doc  %s for stage %s " % (curr_state_doc, stage))
    if curr_state_doc is not None:
        return ps.PipelineState(curr_state_doc)
    else:
        return None
<|MERGE_RESOLUTION|>--- conflicted
+++ resolved
@@ -1,6 +1,3 @@
-<<<<<<< HEAD
-
-=======
 from __future__ import unicode_literals
 from __future__ import print_function
 from __future__ import division
@@ -8,7 +5,6 @@
 from future import standard_library
 standard_library.install_aliases()
 from builtins import *
->>>>>>> fa7052e2
 import logging
 import datetime as pydt
 
