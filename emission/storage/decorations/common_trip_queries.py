import logging
import pymongo
import pickle
import numpy as np
import bson
import geojson as gj

import emission.core.wrapper.common_trip as ecwct
import emission.core.get_database as edb
import emission.storage.decorations.trip_queries as esdtq


# constants
DAYS_IN_WEEK = 7
HOURS_IN_DAY = 24

#################################################################################
############################ database functions #################################
#################################################################################


def save_common_trip(common_trip):
    db = edb.get_common_trip_db()
    probs = _2d_array_to_mongo_format(common_trip.probabilites)
    db.insert({
        "user_id" : common_trip.user_id,
        "start_place" : common_trip.start_place,
        "end_place" : common_trip.end_place,
        "start_loc" : common_trip.start_loc,
        "end_loc" : common_trip.end_loc,
        "trips" : common_trip["trips"],
        "probabilites" : probs
        }) 

def get_common_trip_from_db(user_id, start_place_id, end_place_id):
    db = edb.get_common_trip_db()
    json_obj = db.find_one({"user_id" : user_id,
        "start_place" : start_place_id,
        "end_place" : end_place_id})
    return make_common_trip_from_json(json_obj)

def get_all_common_trips_for_user(user_id):
    db = edb.get_common_trip_db()
    return db.find({"user_id" : user_id})

def make_common_trip_from_json(json_obj):
    probs = _mongo_to_2d_array(json_obj["probabilites"])
    props = {
        "user_id" : json_obj["user_id"],
        "start_place" : json_obj["start_place"],
        "end_place" : json_obj["end_place"],
        "start_loc" : json_obj["start_loc"],
        "end_loc" : json_obj["end_loc"],
        "trips" : json_obj["trips"],
        "probabilites" : probs
    }
    return ecwct.CommonTrip(props)


def _2d_array_to_mongo_format(array):
    return array.tolist()

def _mongo_to_2d_array(mongo_thing):
    return np.array(mongo_thing)

def make_new_common_trip(props=None):
    if props:
        return ecwct.CommonTrip(props)
    return ecwct.CommonTrip()

def clear_existing_trips(user_id):
    db = edb.get_common_trip_db()
    db.remove({'user_id': user_id})

##############################################################################

def get_weight(common_trip):
    return len(common_trip["trips"])

def add_real_trip_id(trip, _id):
    trip.trips.append(_id)

def get_start_hour(section_info):
    return section_info.data.start_local_dt.hour

def get_day(section_info):
<<<<<<< HEAD
    return section_info.start_local_dt.weekday
=======
    return section_info.data.start_local_dt.weekday
>>>>>>> 2e7d8853

def get_start_time(section_info):
    return section_info.data.start_local_dt

def increment_probability(trip, day, hour):
    trip.probabilites[day, hour] += 1

def set_up_trips(list_of_cluster_data, user_id):
    # Import in here to avoid recursive imports
    # TODO: This should really be moved to a separate class that creates the
    # entire graph at one time
    import emission.storage.decorations.common_place_queries as esdcpq
    clear_existing_trips(user_id)
    for dct in list_of_cluster_data:
        start_times = []
        durations = []
        start_loc = gj.Point(dct['start_coords'].coordinate_list())
        end_loc = gj.Point(dct['end_coords'].coordinate_list())
        start_place_id = esdcpq.get_common_place_at_location(start_loc).get_id()
        end_place_id = esdcpq.get_common_place_at_location(end_loc).get_id()
        #print 'dct["sections"].trip_id %s is' % dct["sections"][0]
        probabilites = np.zeros((DAYS_IN_WEEK, HOURS_IN_DAY))
        for sec in dct["sections"]:
            probabilites[get_day(sec), get_start_hour(sec)] += 1
            start_times.append(get_start_time(sec))
            durations.append(sec.data.duration)

        trip = make_new_common_trip()
        trip.user_id = user_id
        trip.start_place = start_place_id
        trip.end_place = end_place_id
        trip.start_loc = start_loc
        trip.end_loc = end_loc
        trip.probabilites = probabilites
        trip.trips = [unc_trip.get_id() for unc_trip in dct["sections"]]
        trip.start_times = start_times
        trip.durations = durations
        place_db = edb.get_place_db()
        
        
        save_common_trip(trip)<|MERGE_RESOLUTION|>--- conflicted
+++ resolved
@@ -84,11 +84,7 @@
     return section_info.data.start_local_dt.hour
 
 def get_day(section_info):
-<<<<<<< HEAD
-    return section_info.start_local_dt.weekday
-=======
     return section_info.data.start_local_dt.weekday
->>>>>>> 2e7d8853
 
 def get_start_time(section_info):
     return section_info.data.start_local_dt
