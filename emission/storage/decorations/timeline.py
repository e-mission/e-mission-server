--- conflicted
+++ resolved
@@ -1,28 +1,4 @@
 import logging
-<<<<<<< HEAD
-import emission.net.usercache.abstract_usercache as enua
-
-def get_timeline_from_dt(user_id, start_local_dt, end_local_dt):
-    import emission.core.get_database as edb
-    import emission.core.wrapper.entry as ecwe
-    import emission.storage.decorations.local_date_queries as esdl
-
-    logging.info("About to query for %s -> %s" % (start_local_dt, end_local_dt))
-    final_query = {"user_id": user_id}
-    final_query.update(esdl.get_range_query("data.local_dt", start_local_dt, end_local_dt))
-    logging.debug("final query = %s" % final_query)
-    result_cursor = edb.get_timeseries_db().find(final_query).sort("metadata.write_ts")
-    logging.debug("result cursor has %d entries" % result_cursor.count())
-    result_list = list(result_cursor)
-    logging.debug("result list has %d entries" % len(result_list))
-    if len(result_list) == 0:
-       return get_timeline(user_id, 0, 0)
-    start_ts = ecwe.Entry(result_list[0]).metadata.write_ts
-    end_ts = ecwe.Entry(result_list[-1]).metadata.write_ts
-    logging.debug("Converted datetime range %s -> %s to timestamp range %s -> %s" %
-        (start_local_dt, end_local_dt, start_ts, end_ts))
-    return get_timeline(user_id, start_ts, end_ts)
-=======
 import emission.storage.timeseries.timequery as estt
 import emission.storage.timeseries.tcquery as esttc
 import emission.storage.timeseries.geoquery as estg
@@ -48,7 +24,6 @@
                       (trip.get_id(), trip.data.start_fmt_time, trip.data.end_fmt_time))
 
     return Timeline(places_entries, trips_entries)
->>>>>>> 2e7d8853
 
 def get_timeline(user_id, start_ts, end_ts):
     """
@@ -93,38 +68,6 @@
         place_gq = None
         trip_gq = None
 
-<<<<<<< HEAD
-def get_aggregate_timeline_from_dt(start_dt, end_dt, box=None):
-    import emission.core.get_database as edb
-    import emission.core.wrapper.entry as ecwe
-    import emission.storage.decorations.place_queries as esdp
-    import emission.storage.decorations.trip_queries as esdt
-    import emission.storage.decorations.local_date_queries as esdl
-
-    if not box:
-        logging.info("About to query for %s -> %s" % (start_dt, end_dt))
-    else:
-        logging.info("About to query for %s -> %s in %s" % (start_dt, end_dt, box))
-
-    final_query = {}
-    final_query.update(esdl.get_range_query("data.local_dt", start_dt, end_dt))
-    logging.debug("final query = %s" % final_query)
-    result_cursor = edb.get_timeseries_db().find(final_query).sort("metadata.write_ts").limit(1)
-
-    logging.debug("about to query result_cursor.count()")
-    result_cursor_count = result_cursor.count()
-    logging.debug("result cursor has %d entries" % result_cursor_count)
-    if result_cursor_count == 0:
-        return Timeline([], [])
-    logging.debug("About to query for time data in result cursor")
-    start_ts = ecwe.Entry(result_cursor[0]).metadata.write_ts
-    end_ts = ecwe.Entry(result_cursor[result_cursor_count - 1]).metadata.write_ts
-    logging.debug("Converted datetime range %s -> %s to timestamp range %s -> %s" %
-        (start_dt, end_dt, start_ts, end_ts))
-    places = esdp.get_aggregate_places(enua.UserCache.TimeQuery("enter_ts", start_ts, end_ts), box=box)
-    trips = esdt.get_aggregate_trips(enua.UserCache.TimeQuery("start_ts", start_ts, end_ts), box=box)
-    return Timeline(places, trips)
-=======
     ts = esta.TimeSeries.get_aggregate_time_series()
     places_entries = ts.find_entries(["segmentation/raw_place"],
         esttc.TimeComponentQuery("data.enter_local_dt", start_local_dt, end_local_dt),
@@ -147,7 +90,6 @@
 
     return Timeline(places_entries, trips_entries)
 
->>>>>>> 2e7d8853
 
 class Timeline(object):
 
