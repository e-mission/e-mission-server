--- conflicted
+++ resolved
@@ -108,26 +108,6 @@
 def shared(filename):
     return static_file(filename,  "%s/%s" % (static_path, "shared"))
 
-<<<<<<< HEAD
-# Bunch of static pages that constitute our website
-# Should we have gone for something like django instead after all?
-# If this gets to be too much, we should definitely consider that
-@route("/docs/<filename>")
-def docs(filename):
-  if filename != "privacy.html" and filename != "support.html" and filename != "about.html" and filename != "consent.html" and filename != "approval_letter.pdf":
-    logging.error("Request for unknown filename "% filename)
-    logging.error("Request for unknown filename "% filename)
-    return HTTPError(404, "Don't try to hack me, you evil spammer")
-  else:
-    return static_file(filename, "%s/%s" % (static_path, "docs"))
-
-@route("/<filename>")
-def docs(filename):
-  if filename != "privacy" and filename != "support" and filename != "about" and filename != "consent":
-    return HTTPError(404, "Don't try to hack me, you evil spammer")
-  else:
-    return static_file("%s.html" % filename, "%s/%s" % (static_path, "docs"))
-
 # Serve up the components of the webapp - library files, our javascript and css
 # files, and HTML templates, properly
 @route('/css/<filepath:path>')
@@ -145,16 +125,6 @@
     logging.debug("static filepath = %s" % filepath)
     return static_file(filepath, "%s/%s" % (static_path, "js"))
 
-@route('/lib/<filepath:path>')
-def server_lib(filepath):
-    logging.debug("static filepath = %s" % filepath)
-    return static_file(filepath, "%s/%s" % (static_path, "lib"))
-
-@route('/templates/<filepath:path>')
-def server_templates(filepath):
-  logging.debug("static filepath = %s" % filepath)
-  return static_file(filepath, "%s/%s" % (static_path, "templates"))
-
 @route('/vendor/<filepath:path>')
 def server_vendors(filepath):
   logging.debug("static filepath = %s" % filepath)
@@ -165,13 +135,6 @@
   logging.debug("static filepath = %s" % filepath)
   return static_file(filepath, "%s/%s" % (static_path, "device-mockups"))
 
-@route('/scss/<filepath:path>')
-def server_scss(filepath):
-  logging.debug("static filepath = %s" % filepath)
-  return static_file(filepath, "%s/%s" % (static_path, "scss"))
-
-=======
->>>>>>> 68d60259
 # Backward compat to handle older clients
 # Remove in 2023 after everybody has upgraded
 # We used to use the presence or absence of the "user" field
