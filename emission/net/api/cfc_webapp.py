--- conflicted
+++ resolved
@@ -263,12 +263,7 @@
   logging.debug("Output of ret_dir = %s" % ret_dir)
   return ret_dir
 
-<<<<<<< HEAD
 @post('/suggestion_sys/single/<tripid>')
-=======
-
-@post('/suggestion_sys')
->>>>>>> 8c32e231
 def getSingleTripSuggestion(tripid):
   logging.debug("Called suggestion")
   user_uuid=getUUID(request)
