from __future__ import print_function
from __future__ import absolute_import
from __future__ import division
from __future__ import unicode_literals
# Standard imports
from future import standard_library
standard_library.install_aliases()
from builtins import str
from builtins import *
from past.utils import old_div
import json
from random import randrange
from emission.net.api.bottle import route, post, get, run, template, static_file, request, app, HTTPError, abort, BaseRequest, JSONPlugin, response
import emission.net.api.bottle as bt
# To support dynamic loading of client-specific libraries
import sys
import os
import logging
import logging.config

from datetime import datetime
import time
import arrow
from uuid import UUID
# So that we can set the socket timeout
import socket
# For decoding JWTs using the google decode URL
import urllib.request, urllib.parse, urllib.error
import requests
import traceback
import urllib.request, urllib.error, urllib.parse
import bson.json_util

# Our imports
import emission.net.api.visualize as visualize
import emission.net.api.stats as stats
import emission.net.api.usercache as usercache
import emission.net.api.timeline as timeline
import emission.net.api.metrics as metrics
import emission.net.api.pipeline as pipeline

import emission.net.auth.auth as enaa
import emission.net.ext_service.habitica.proxy as habitproxy
from emission.core.wrapper.client import Client
from emission.core.wrapper.user import User
from emission.core.wrapper.tiersys import TierSys
from emission.core.get_database import get_uuid_db, get_mode_db
import emission.core.wrapper.polarbear as pb
import emission.core.wrapper.suggestion_sys as suggsys
import emission.core.wrapper.motionactivity as ecwm
import emission.storage.timeseries.timequery as estt
import emission.storage.timeseries.tcquery as esttc
import emission.storage.timeseries.aggregate_timeseries as estag
import emission.storage.timeseries.cache_series as esdc
import emission.core.timer as ect
import emission.core.get_database as edb

try:
    config_file = open('conf/net/api/webserver.conf')
except:
    logging.debug("webserver not configured, falling back to sample, default configuration")
    config_file = open('conf/net/api/webserver.conf.sample')

config_data = json.load(config_file)
config_file.close()
static_path = config_data["paths"]["static_path"]
python_path = config_data["paths"]["python_path"]
server_host = config_data["server"]["host"]
server_port = config_data["server"]["port"]
socket_timeout = config_data["server"]["timeout"]
log_base_dir = config_data["paths"]["log_base_dir"]
auth_method = config_data["server"]["auth"]
aggregate_call_auth = config_data["server"]["aggregate_call_auth"]

BaseRequest.MEMFILE_MAX = 1024 * 1024 * 1024 # Allow the request size to be 1G
# to accomodate large section sizes

print("Finished configuring logging for %s" % logging.getLogger())
app = app()

# On MacOS, the current working directory is always in the python path However,
# on ubuntu, it looks like the script directory (api in our case) is in the
# python path, but the pwd is not. This means that "main" is not seen even if
# we run from the CFC_WebApp directory. Let's make sure to manually add it to
# the python path so that we can keep our separation between the main code and
# the webapp layer

#Simple path that serves up a static landing page with javascript in it
@route('/')
def index():
    return static_file("index.html", static_path)

@route('/<filename>')
def index2(filename):
    if filename == "index.html":
        return static_file("index.html", static_path)

@route('/faq/<filename>')
def faq(filename):
    return static_file(filename,  "%s/%s" % (static_path, "faq"))

@route('/shared/<filename>')
def shared(filename):
    return static_file(filename,  "%s/%s" % (static_path, "shared"))

# Bunch of static pages that constitute our website
# Should we have gone for something like django instead after all?
# If this gets to be too much, we should definitely consider that
@route("/docs/<filename>")
def docs(filename):
  if filename != "privacy.html" and filename != "support.html" and filename != "about.html" and filename != "consent.html" and filename != "approval_letter.pdf":
    logging.error("Request for unknown filename "% filename)
    logging.error("Request for unknown filename "% filename)
    return HTTPError(404, "Don't try to hack me, you evil spammer")
  else:
    return static_file(filename, "%s/%s" % (static_path, "docs"))

@route("/<filename>")
def docs(filename):
  if filename != "privacy" and filename != "support" and filename != "about" and filename != "consent":
    return HTTPError(404, "Don't try to hack me, you evil spammer")
  else:
    return static_file("%s.html" % filename, "%s/%s" % (static_path, "docs"))

# Serve up the components of the webapp - library files, our javascript and css
# files, and HTML templates, properly
@route('/css/<filepath:path>')
def server_css(filepath):
    logging.debug("static filepath = %s" % filepath)
    return static_file(filepath, "%s/%s" % (static_path, "css"))

@route('/img/<filepath:path>')
def server_img(filepath):
    logging.debug("static filepath = %s" % filepath)
    return static_file(filepath, "%s/%s" % (static_path, "img"))

@route('/js/<filepath:path>')
def server_js(filepath):
    logging.debug("static filepath = %s" % filepath)
    return static_file(filepath, "%s/%s" % (static_path, "js"))

@route('/lib/<filepath:path>')
def server_lib(filepath):
    logging.debug("static filepath = %s" % filepath)
    return static_file(filepath, "%s/%s" % (static_path, "lib"))

@route('/templates/<filepath:path>')
def server_templates(filepath):
  logging.debug("static filepath = %s" % filepath)
  return static_file(filepath, "%s/%s" % (static_path, "templates"))

<<<<<<< HEAD
@route('/vendor/<filepath:path>')
def server_vendors(filepath):
  logging.debug("static filepath = %s" % filepath)
  return static_file(filepath, "%s/%s" % (static_path, "vendor"))

@route('/device-mockups/<filepath:path>')
def server_mockups(filepath):
  logging.debug("static filepath = %s" % filepath)
  return static_file(filepath, "%s/%s" % (static_path, "device-mockups"))

@route('/scss/<filepath:path>')
def server_scss(filepath):
  logging.debug("static filepath = %s" % filepath)
  return static_file(filepath, "%s/%s" % (static_path, "scss"))
=======
# Backward compat to handle older clients
# Remove in 2023 after everybody has upgraded
# We used to use the presence or absence of the "user" field
# to determine whether this was an aggregate call or not
# now we expect the client to fill it in
def _fill_aggregate_backward_compat(request):
  if 'aggregate' not in request.json:
    # Aggregate if there is no user
    # no aggregate if there is a user
    request.json["aggregate"] = ('user' not in request.json)
>>>>>>> 2177582f

@post("/result/heatmap/pop.route/<time_type>")
def getPopRoute(time_type):
  _fill_aggregate_backward_compat(request)
  user_uuid = get_user_or_aggregate_auth(request)

  if 'from_local_date' in request.json and 'to_local_date' in request.json:
      start_time = request.json['from_local_date']
      end_time = request.json['to_local_date']
  else:
      start_time = request.json['start_time']
      end_time = request.json['end_time']

  modes = request.json['modes']
  region = request.json['sel_region']
  logging.debug("Filtering values for user %s, range %s -> %s, region %s" %
        (user_uuid, start_time, end_time, region))
  time_type_map = {
      'timestamp': visualize.range_mode_heatmap_timestamp,
      'local_date': visualize.range_mode_heatmap_local_date
  }
  viz_fn = time_type_map[time_type]
  retVal = viz_fn(user_uuid, modes, start_time, end_time, region)
  return retVal

@post("/result/heatmap/incidents/<time_type>")
def getStressMap(time_type):
    _fill_aggregate_backward_compat(request)
    user_uuid = get_user_or_aggregate_auth(request)

    # modes = request.json['modes']
    # hardcode modes to None because we currently don't store
    # mode information along with the incidents
    # we need to have some kind of cleaned incident that:
    # has a mode
    # maybe has a count generated from clustering....
    # but then what about times?
    modes = None
    if 'from_local_date' in request.json and 'to_local_date' in request.json:
        start_time = request.json['from_local_date']
        end_time = request.json['to_local_date']
    else:
        start_time = request.json['start_time']
        end_time = request.json['end_time']
    region = request.json['sel_region']
    logging.debug("Filtering values for %s, range %s -> %s, region %s" %
                  (user_uuid, start_time, end_time, region))
    time_type_map = {
        'timestamp': visualize.incident_heatmap_timestamp,
        'local_date': visualize.incident_heatmap_local_date
    }
    viz_fn = time_type_map[time_type]
    retVal = viz_fn(user_uuid, modes, start_time, end_time, region)
    return retVal

@post("/pipeline/get_complete_ts")
def getPipelineState():
    user_uuid = getUUID(request)
    return {"complete_ts": pipeline.get_complete_ts(user_uuid)}

@post("/pipeline/get_range_ts")
def getPipelineState():
    user_uuid = getUUID(request)
    (start_ts, end_ts) = pipeline.get_range(user_uuid)
    return {
        "start_ts": start_ts,
        "end_ts": end_ts
    }

@post("/datastreams/find_entries/<time_type>")
def getTimeseriesEntries(time_type):
    if 'user' not in request.json:
        abort(401, "only a user can read his/her data")

    user_uuid = getUUID(request)
    logging.debug("called with request.json = %s" % request.json)

    key_list = request.json['key_list']
    if 'from_local_date' in request.json and 'to_local_date' in request.json:
        start_time = request.json['from_local_date']
        end_time = request.json['to_local_date']
        time_key = request.json.get('key_local_date', 'metadata.write_ts')
        time_query = esttc.TimeComponentQuery(time_key,
                                              start_time,
                                              end_time)
    else:
        start_time = request.json['start_time']
        end_time = request.json['end_time']
        time_key = request.json.get('key_time', 'metadata.write_ts')
        time_query = estt.TimeQuery(time_key,
                                    start_time,
                                    end_time)
    # Note that queries from usercache are limited to 100,000 entries
    # and entries from timeseries are limited to 250,000, so we will
    # return at most 350,000 entries. So this means that we don't need
    # additional filtering, but this should be documented in
    # the API
    data_list = esdc.find_entries(user_uuid, key_list, time_query)
    if 'max_entries' in request.json:
        me = request.json['max_entries']
        if (type(me) != int):
            logging.error("aborting: max entry count is %s, type %s, expected int" % (me, type(me)))
            abort(500, "Invalid max_entries %s" % me)

        if len(data_list) > me:
            if request.json['trunc_method'] == 'first':
                logging.debug("first n entries is %s" % me)
                data_list = data_list[:me]
            if request.json['trunc_method'] == 'last':
                logging.debug("first n entries is %s" % me)
                data_list = data_list[-me:]
            elif request.json["trunc_method"] == "sample":
                sample_rate = len(data_list)//me + 1
                logging.debug("sampling rate is %s" % sample_rate)
                data_list = data_list[::sample_rate]
            else:
                logging.error("aborting: unexpected sampling method %s" % request.json["trunc_method"])
                abort(500, "sampling method not specified while retriving limited data")
        else:
            logging.debug("Found %d entries < %s, no truncation" % (len(data_list), me))
    logging.debug("successfully returning list of size %s" % len(data_list))
    return {'phone_data': data_list}

@post('/usercache/get')
def getFromCache():
  logging.debug("Called userCache.get")
  user_uuid=getUUID(request)
  logging.debug("user_uuid %s" % user_uuid)
  to_phone = usercache.sync_server_to_phone(user_uuid)
  return {'server_to_phone': to_phone}

@post('/usercache/put')
def putIntoCache():
  logging.debug("Called userCache.put")
  user_uuid=getUUID(request)
  logging.debug("user_uuid %s" % user_uuid)
  from_phone = request.json['phone_to_server']
  return usercache.sync_phone_to_server(user_uuid, from_phone)

@post('/usercache/putone')
def putIntoOneEntry():
  logging.debug("Called userCache.putone with request %s" % request)
  user_uuid=getUUID(request)
  logging.debug("user_uuid %s" % user_uuid)
  the_entry = request.json['the_entry']
  logging.debug("About to save entry %s" % the_entry)
  # sync_phone_to_server requires a list, so we wrap our one entry in the list
  from_phone = [the_entry]
  usercache.sync_phone_to_server(user_uuid, from_phone)
  return {"putone": True}

@post('/timeline/getTrips/<day>')
def getTrips(day):
  logging.debug("Called timeline.getTrips/%s" % day)
  user_uuid=getUUID(request)
  force_refresh = request.query.get('refresh', False)
  logging.debug("user_uuid %s" % user_uuid)
  ret_geojson = timeline.get_trips_for_day(user_uuid, day, force_refresh)
  logging.debug("type(ret_geojson) = %s" % type(ret_geojson))
  ret_dict = {"timeline": ret_geojson}
  logging.debug("type(ret_dict) = %s" % type(ret_dict))
  return ret_dict

@post('/suggestion')
def getSuggestion():
  logging.debug("Called suggestion")
  user_uuid=getUUID(request)
  logging.debug("user_uuid %s" % user_uuid)
  ret_dir = suggsys.calculate_single_suggestion(user_uuid)
  logging.debug("type(ret_dir) = %s" % type(ret_dir))
  logging.debug("Output of ret_dir = %s" % ret_dir)
  return ret_dir

@post("/getUsername")
def getUsername():
  user_id = getUUID(request)
  logging.debug("Starting getUsername")
  username = User.getUsername(user_id)
  logging.debug("Output of getUsername: %s" %username)
  return User.getUsername(user_id)

@post("/setUsername/<username>")
def setUsername(username):
  user_id = getUUID(request)
  logging.debug("called setUsername: %s" %username)
  return User.setUsername(user_id, username)

@post('/happiness')
def getHappiness():
  user_id = getUUID(request)
  return {'happiness' : User.computeHappiness(user_id)}

@post('/polarbear')
def getTierPolarBears():
  user_id = getUUID(request)
  result = pb.getAllBearsInTier(user_id)
  logging.debug("called getTierPolarBears: %s" %result)
  return result

@post('/tierRank')
def getTierRank():
  user_id = getUUID(request)
  return {'tierRank' : TierSys.computeTierRank(user_id)}

@post('/tier')
def getUserTier():
  user_id = getUUID(request)
  return {'tier' : TierSys.getUserTier(user_id)}

@post('/listOfUsers')
def getListOfUsers():
  user_id = getUUID(request)
  userTierNum = TierSys.getUserTier(user_id)
  userTiers = TierSys.getLatest()[0]['tiers']
  logging.debug('TierSys: %s' %TierSys.getLatest()[0])
  tierUsernames = [[], [], []]
  for tier in userTiers:
    logging.debug('TIER: %s' %tier)
    index = tier['rank'] - 1
    curr_tier = tierUsernames[index]
    for user in tier['users']:
        uuid = user['uuid']
        username = User.getUsername(uuid)
        carbonLWP = user['lastWeekCarbon']
        carbon = carbonLWP * 1000 if carbonLWP is not None else "Unknown"
        if username == None:
            result = {'uuid': uuid, 'carbonLastWeek': carbon,
                'confirmedPct': user['confirmedPct'],
                'validReplacePct': user['validReplacePct'],
                'overallScore': user['overallScore']}
            curr_tier.append(result)
        else:
            result = {'uuid': uuid, 'username': username, 'carbonLastWeek': carbon,
                'confirmedPct': user['confirmedPct'],
                'validReplacePct': user['validReplacePct'],
                'overallScore': user['overallScore']}
            curr_tier.append(result)
  return {'me': user_id, 'tiers' : tierUsernames}

@post('/getListOfUsersInUsersTier')
def getListOfUsersInUsersTier():
  user_id = getUUID(request)
  userTierNum = TierSys.getUserTier(user_id)
  userTierUsers = TierSys.getLatest()[0]['tiers'][userTierNum - 1]['uuids']
  logging.debug("User Tier is: %s" %str(userTierNum))
  logging.debug("Getting users")
  tierUsernames = []
  for uuid in userTierUsers:
    tierUsernames.append(User.getUsername(uuid))
  logging.debug("returning usernames to client")
  return {'allUsers' : tierUsernames}

@post('/profile/create')
def createUserProfile():
  try:
      logging.debug("Called createUserProfile")
      userEmail = enaa._getEmail(request, auth_method)
      logging.debug("userEmail = %s" % userEmail)
      user = User.register(userEmail)
      logging.debug("Looked up user = %s" % user)
      TierSys.addUser(user.uuid)
      logging.debug("Added user to TierSys = %s" % user)
      pb.updatePolarBear(user.uuid)
      logging.debug("Created user's Polar Bear = %s" % user)
      logging.debug("Returning result %s" % {'uuid': str(user.uuid)})
      return {'uuid': str(user.uuid)}
  except ValueError as e:
      traceback.print_exc()
      abort(403, e.message)

@post('/profile/update')
def updateUserProfile():
  logging.debug("Called updateUserProfile")
  user_uuid = getUUID(request)
  user = User.fromUUID(user_uuid)
  new_fields = request.json['update_doc']
  to_return = user.update(new_fields)
  logging.debug("Successfully updated profile for user %s" % user_uuid)
  return {"update": True}

@post('/profile/get')
def getUserProfile():
  logging.debug("Called getUserProfile")
  user_uuid = getUUID(request)
  user = User.fromUUID(user_uuid)
  return user.getProfile()

@post('/tiersys')
def getTierSys():
  user_uuid = getUUID(request)
  return TierSys.getLatest()

@post('/result/metrics/<time_type>')
def summarize_metrics(time_type):
    _fill_aggregate_backward_compat(request)
    user_uuid = get_user_or_aggregate_auth(request)

    start_time = request.json['start_time']
    end_time = request.json['end_time']
    freq_name = request.json['freq']
    old_style = False
    if 'metric' in request.json:
        old_style = True
        metric_list = [request.json['metric']]
    else:
        metric_list = request.json['metric_list']

    logging.debug("metric_list = %s" % metric_list)

    if 'is_return_aggregate' in request.json:
        is_return_aggregate = request.json['is_return_aggregate']
    else:
        old_style = True
        is_return_aggregate = True
    time_type_map = {
        'timestamp': metrics.summarize_by_timestamp,
        'local_date': metrics.summarize_by_local_date
    }
    metric_fn = time_type_map[time_type]
    ret_val = metric_fn(user_uuid,
              start_time, end_time,
              freq_name, metric_list, is_return_aggregate)
    # logging.debug("ret_val = %s" % bson.json_util.dumps(ret_val))
    if old_style:
        logging.debug("old_style metrics found, returning array of entries instead of array of arrays")
        assert(len(metric_list) == 1)
        if 'user_metrics' in ret_val:
            ret_val['user_metrics'] = ret_val['user_metrics'][0]
        ret_val['aggregate_metrics'] = ret_val['aggregate_metrics'][0]
    return ret_val

@post('/join.group/<group_id>')
def habiticaJoinGroup(group_id):
    if 'user' in request.json:
        user_uuid = getUUID(request)
    else:
        user_uuid = None
    inviter_id = request.json['inviter']
    logging.debug("%s about to join party %s after invite from %s" %
                  (user_uuid, group_id, inviter_id))
    try:
        ret_val = habitproxy.setup_party(user_uuid, group_id, inviter_id)
        logging.debug("ret_val = %s after joining group" % bson.json_util.dumps(ret_val))
        return {'result': ret_val}
    except RuntimeError as e:
        logging.info("Aborting call with message %s" % e.message)
        abort(400, e.message)

# Small utilities to make client software easier START

# Redirect to custom URL. $%$%$$ gmail
@get('/redirect/<route>')
def getCustomURL(route):
  print(route)
  print(urllib.parse.urlencode(request.query))
  logging.debug("route = %s, query params = %s" % (route, request.query))
  if route == "join":
    redirected_url = "/#/setup?%s" % (urllib.parse.urlencode(request.query))
  else:
    redirected_url = 'emission://%s?%s' % (route, urllib.parse.urlencode(request.query))
  response.status = 303
  response.set_header('Location', redirected_url)
  # response.set_header('Location', 'mailto://%s@%s' % (route, urllib.urlencode(request.query)))
  logging.debug("Redirecting to URL %s" % redirected_url)
  print("Redirecting to URL %s" % redirected_url)
  return {'redirect': 'success'}

# Small utilities to make client software easier END

@post('/habiticaRegister')
def habiticaRegister():
  logging.debug("habitica registration request %s from user = %s" %
                (request.json, request))
  user_uuid = getUUID(request)
  assert(user_uuid is not None)
  username = request.json['regConfig']['username']
  # TODO: Move this logic into register since there is no point in
  # regenerating the password if we already have the user
  autogen_id = requests.get("http://www.dinopass.com/password/simple").text
  logging.debug("generated id %s through dinopass" % autogen_id)
  autogen_email = "%s@save.world" % autogen_id
  autogen_password = autogen_id
  return habitproxy.habiticaRegister(username, autogen_email,
                              autogen_password, user_uuid)

@post('/habiticaProxy')
def habiticaProxy():
    logging.debug("habitica registration request %s" % (request))
    user_uuid = getUUID(request)
    assert(user_uuid is not None)
    method = request.json['callOpts']['method']
    method_url = request.json['callOpts']['method_url']
    method_args = request.json['callOpts']['method_args']
    return habitproxy.habiticaProxy(user_uuid, method, method_url,
                                    method_args)
# Data source integration END

@app.hook('before_request')
def before_request():
  print("START %s %s %s" % (datetime.now(), request.method, request.path))
  request.params.start_ts = time.time()
  request.params.timer = ect.Timer()
  request.params.timer.__enter__()
  logging.debug("START %s %s" % (request.method, request.path))

@app.hook('after_request')
def after_request():
  msTimeNow = time.time()
  request.params.timer.__exit__()
  duration = msTimeNow - request.params.start_ts
  new_duration = request.params.timer.elapsed
  if round(old_div((duration - new_duration), new_duration) > 100) > 0:
    logging.error("old style duration %s != timer based duration %s" % (duration, new_duration))
    stats.store_server_api_error(request.params.user_uuid, "MISMATCH_%s_%s" %
                                 (request.method, request.path), msTimeNow, duration - new_duration)

  print("END %s %s %s %s %s " % (datetime.now(), request.method, request.path, request.params.user_uuid, duration))
  logging.debug("END %s %s %s %s " % (request.method, request.path, request.params.user_uuid, duration))
  # Keep track of the time and duration for each call
  stats.store_server_api_time(request.params.user_uuid, "%s_%s" % (request.method, request.path),
        msTimeNow, duration)
  stats.store_server_api_time(request.params.user_uuid, "%s_%s_cputime" % (request.method, request.path),
        msTimeNow, new_duration)

# Auth helpers BEGIN
# This should only be used by createUserProfile since we may not have a UUID
# yet. All others should use the UUID.

def _get_uuid_bool_wrapper(request):
  try:
    getUUID(request)
    return True
  except:
    return False

def get_user_or_aggregate_auth(request):
  # If this is not an aggregate call, returns the uuid
  # If this is an aggregate call, returns None if the call is valid, otherwise aborts
  # we only support aggregates on a subset of calls, so we don't need the
  # `inHeader` parameter to `getUUID`
  aggregate_call_map = {
    "no_auth": lambda r: None,
    "user_only": lambda r: None if _get_uuid_bool_wrapper(request) else abort(403, "aggregations only available to users"),
    "never": lambda r: abort(404, "Aggregate calls not supported")
  }
  if request.json["aggregate"] == False:
    logging.debug("User specific call, returning UUID")
    return getUUID(request)
  else:
    logging.debug(f"Aggregate call, checking {aggregate_call_auth} policy")
    return aggregate_call_map[aggregate_call_auth](request)

def getUUID(request, inHeader=False):
    try:
        retUUID = enaa.getUUID(request, auth_method, inHeader)
        logging.debug("retUUID = %s" % retUUID)
        if retUUID is None:
           raise HTTPError(403, "token is valid, but no account found for user")
        return retUUID
    except ValueError as e:
        traceback.print_exc()
        abort(403, e)

# Auth helpers END

if __name__ == '__main__':
    try:
        webserver_log_config = json.load(open("conf/log/webserver.conf", "r"))
    except:
        webserver_log_config = json.load(open("conf/log/webserver.conf.sample", "r"))

    print(f"Using auth method {auth_method}")

    logging.config.dictConfig(webserver_log_config)
    logging.debug("This should go to the log file")

    # We have see the sockets hang in practice. Let's set the socket timeout = 1
    # hour to be on the safe side, and see if it is hit.
    socket.setdefaulttimeout(float(socket_timeout))

    for plugin in app.plugins:
        if isinstance(plugin, JSONPlugin):
            print("Replaced json_dumps in plugin with the one from bson")
            plugin.json_dumps = bson.json_util.dumps

    print("Changing bt.json_loads from %s to %s" % (bt.json_loads, bson.json_util.loads))
    bt.json_loads = bson.json_util.loads

    # The selection of SSL versus non-SSL should really be done through a config
    # option and not through editing source code, so let's make this keyed off the
    # port number
    if server_port == "443":
      # We support SSL and want to use it
      key_file = open('conf/net/keys.json')
      key_data = json.load(key_file)
      host_cert = key_data["host_certificate"]
      chain_cert = key_data["chain_certificate"]
      private_key = key_data["private_key"]

      run(host=server_host, port=server_port, server='cheroot', debug=True,
          certfile=host_cert, chainfile=chain_cert, keyfile=private_key)
    else:
      # Non SSL option for testing on localhost
      print("Running with HTTPS turned OFF - use a reverse proxy on production")
      run(host=server_host, port=server_port, server='cheroot', debug=True)

    # run(host="0.0.0.0", port=server_port, server='cherrypy', debug=True)<|MERGE_RESOLUTION|>--- conflicted
+++ resolved
@@ -149,7 +149,6 @@
   logging.debug("static filepath = %s" % filepath)
   return static_file(filepath, "%s/%s" % (static_path, "templates"))
 
-<<<<<<< HEAD
 @route('/vendor/<filepath:path>')
 def server_vendors(filepath):
   logging.debug("static filepath = %s" % filepath)
@@ -164,7 +163,7 @@
 def server_scss(filepath):
   logging.debug("static filepath = %s" % filepath)
   return static_file(filepath, "%s/%s" % (static_path, "scss"))
-=======
+
 # Backward compat to handle older clients
 # Remove in 2023 after everybody has upgraded
 # We used to use the presence or absence of the "user" field
@@ -175,7 +174,6 @@
     # Aggregate if there is no user
     # no aggregate if there is a user
     request.json["aggregate"] = ('user' not in request.json)
->>>>>>> 2177582f
 
 @post("/result/heatmap/pop.route/<time_type>")
 def getPopRoute(time_type):
