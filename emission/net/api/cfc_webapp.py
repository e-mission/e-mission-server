--- conflicted
+++ resolved
@@ -382,10 +382,6 @@
   userTiers = TierSys.getLatest()[0]['tiers']
   logging.debug('TierSys: %s' %TierSys.getLatest()[0])
   tierUsernames = [[], [], []]
-<<<<<<< HEAD
-=======
-  logging.debug(userTiers)
->>>>>>> 3f436a61
   for tier in userTiers:
     logging.debug('TIER: %s' %tier)
     index = tier['rank'] - 1
@@ -393,7 +389,6 @@
     for user in tier['users']:
         uuid = user['uuid']
         username = User.getUsername(uuid)
-<<<<<<< HEAD
         carbonLWP = user['lastWeekCarbon']
         carbon = carbonLWP * 1000 if carbonLWP is not None else "Unknown"
         if username == None:
@@ -409,16 +404,6 @@
                 'overallScore': user['overallScore']}
             curr_tier.append(result)
   return {'me': user_id, 'tiers' : tierUsernames}
-=======
-        carbon = user['lastWeekCarbon'] * 1000
-        if username == None:
-            result = {'uuid': uuid, 'carbonLastWeek': carbon}
-            curr_tier.append(result)
-        else:
-            result = {'username': username, 'carbonLastWeek': carbon}
-            curr_tier.append(result)
-  return {'tiers' : tierUsernames}
->>>>>>> 3f436a61
 
 @post('/getListOfUsersInUsersTier')
 def getListOfUsersInUsersTier():
