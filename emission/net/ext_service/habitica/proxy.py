--- conflicted
+++ resolved
@@ -125,18 +125,16 @@
 
 
 def setup_party(user_id, group_id_from_url, inviterId):
-<<<<<<< HEAD
-  #group_id = list(edb.get_habitica_db().find({"user_id": user_id}))[0]['habitica_group_id']
-  #if group_id is None:
   #check if user is already in a party
-  try:
-    method_url = "/api/v3/user"
-    result = habiticaProxy(user_id, 'GET', method_url, None)
-    data = result.json()
+  method_url = "/api/v3/user"
+  result = habiticaProxy(user_id, 'GET', method_url, None)
+  data = result.json()
+  if '_id' in data['data']['party']:
     group_id = data['data']['party']['_id']
-    #edb.get_habitica_db().update({"user_id": user_id},{"$set": {'habitica_group_id': group_id}},upsert=True)
-
-  except KeyError:
+    logging.info("User %s is already part of group %s" % (user_id, group_id))
+    raise RuntimeError("User %s is already a part of group %s" % (user_id, group_id))
+  #if the user is not already in a party, then add them to the party to which they were invited
+  else:
     group_id = group_id_from_url
     invite_uri = "/api/v3/groups/"+group_id+"/invite"
     logging.debug("invite user to party api url = %s" % invite_uri)
@@ -149,36 +147,6 @@
     response2 = habiticaProxy(user_id, 'POST', join_url, {})
     response.raise_for_status()
     response2.raise_for_status()
-    #edb.get_habitica_db().update({"user_id": user_id},{"$set": {'habitica_group_id': group_id}},upsert=True)
-=======
-  group_id = list(edb.get_habitica_db().find({"user_id": user_id}))[0]['habitica_group_id']
-  if group_id is None:
-    #check if user is already in a party
-    try:
-      method_url = "/api/v3/user"
-      result = habiticaProxy(user_id, 'GET', method_url, None)
-      data = result.json()
-      group_id = data['data']['party']['_id']
-      edb.get_habitica_db().update({"user_id": user_id},{"$set": {'habitica_group_id': group_id}},upsert=True)
-
-    except KeyError:
-      group_id = group_id_from_url
-      invite_uri = "/api/v3/groups/"+group_id+"/invite"
-      logging.debug("invite user to party api url = %s" % invite_uri)
-      user_val = list(edb.get_habitica_db().find({"user_id": user_id}))[0]
-      method_args = {'uuids': [user_val['habitica_id']], 'inviter': group_id, 'emails': []}
-      emInviterId = edb.get_habitica_db().find_one({"habitica_id": inviterId})["user_id"]
-      response = habiticaProxy(emInviterId, 'POST', invite_uri, method_args)
-      logging.debug("invite user to party response = %s" % response)
-      join_url = "/api/v3/groups/"+group_id+"/join"
-      response2 = habiticaProxy(user_id, 'POST', join_url, {})
-      response.raise_for_status()
-      response2.raise_for_status()
-      edb.get_habitica_db().update({"user_id": user_id},{"$set": {'habitica_group_id': group_id}},upsert=True)
-  else:
-    logging.info("User %s is already part of group %s" % (user_id, group_id))
-    raise RuntimeError("User %s is already a part of group %s" % (user_id, group_id))
->>>>>>> a6486d82
   return group_id
 
 
