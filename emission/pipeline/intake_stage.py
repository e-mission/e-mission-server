--- conflicted
+++ resolved
@@ -203,27 +203,7 @@
         with ect.Timer() as gsr:
             logging.info("*" * 10 + "UUID %s: storing user stats " % uuid + "*" * 10)
             print(str(arrow.now()) + "*" * 10 + "UUID %s: storing user stats " % uuid + "*" * 10)
-<<<<<<< HEAD
             eaurs.get_and_store_user_stats(uuid, "analysis/composite_trip")
 
         esds.store_pipeline_time(uuid, 'STORE_USER_STATS',
                                 time.time(), gsr.elapsed)
-=======
-            _get_and_store_range(uuid, "analysis/composite_trip")
-
-        esds.store_pipeline_time(uuid, 'STORE_USER_STATS',
-                                 time.time(), gsr.elapsed)
-
-def _get_and_store_range(user_id, trip_key):
-    ts = esta.TimeSeries.get_time_series(user_id)
-    start_ts = ts.get_first_value_for_field(trip_key, "data.start_ts", pymongo.ASCENDING)
-    if start_ts == -1:
-        start_ts = None
-    end_ts = ts.get_first_value_for_field(trip_key, "data.end_ts", pymongo.DESCENDING)
-    if end_ts == -1:
-        end_ts = None
-
-    user = ecwu.User(user_id)
-    user.update({"pipeline_range": {"start_ts": start_ts, "end_ts": end_ts}})
-    logging.debug("After updating, new profiles is %s" % user.getProfile())
->>>>>>> 3900d3c4
