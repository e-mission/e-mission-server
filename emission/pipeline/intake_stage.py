from __future__ import print_function
from __future__ import unicode_literals
from __future__ import division
from __future__ import absolute_import
from future import standard_library
standard_library.install_aliases()
from builtins import str
from builtins import *
import json
import logging
import numpy as np
import arrow
from uuid import UUID
import time

import emission.core.get_database as edb
import emission.core.timer as ect

import emission.core.wrapper.pipelinestate as ecwp

import emission.net.usercache.abstract_usercache_handler as euah
import emission.net.usercache.abstract_usercache as enua
import emission.storage.timeseries.abstract_timeseries as esta
import emission.storage.timeseries.aggregate_timeseries as estag

import emission.analysis.intake.cleaning.filter_accuracy as eaicf
import emission.analysis.intake.segmentation.trip_segmentation as eaist
import emission.analysis.intake.segmentation.section_segmentation as eaiss
import emission.analysis.intake.cleaning.location_smoothing as eaicl
import emission.analysis.intake.cleaning.clean_and_resample as eaicr
import emission.analysis.classification.inference.mode.rule_engine as eacimr
import emission.net.ext_service.habitica.executor as autocheck

import emission.storage.decorations.stats_queries as esds


def run_intake_pipeline(process_number, uuid_list):
    """
    Run the intake pipeline with the specified process number and uuid list.
    Note that the process_number is only really used to customize the log file name
    We could avoid passing it in by using the process id - os.getpid() instead, but
    then we won't get the nice RotatingLogHandler properties such as auto-deleting
    files if there are too many. Maybe it will work properly with logrotate? Need to check
    :param process_number: id representing the process number. In range (0..n)
    :param uuid_list: the list of UUIDs that this process will handle
    :return:
    """
    try:
        with open("conf/log/intake.conf", "r") as cf:
            intake_log_config = json.load(cf)
    except:
        with open("conf/log/intake.conf.sample", "r") as cf:
            intake_log_config = json.load(cf)

    intake_log_config["handlers"]["file"]["filename"] = \
        intake_log_config["handlers"]["file"]["filename"].replace("intake", "intake_%s" % process_number)
    intake_log_config["handlers"]["errors"]["filename"] = \
        intake_log_config["handlers"]["errors"]["filename"].replace("intake", "intake_%s" % process_number)

    logging.config.dictConfig(intake_log_config)
    np.random.seed(61297777)

    logging.info("processing UUID list = %s" % uuid_list)

    for uuid in uuid_list:
        if uuid is None:
            continue

        # Skip entry with mixed time and distance filters
        if uuid == UUID("2c3996d1-49b1-4dce-82f8-d0cda85d3475"):
            continue

        try:
            run_intake_pipeline_for_user(uuid)
        except Exception as e:
            esds.store_pipeline_error(uuid, "WHOLE_PIPELINE", time.time(), None)
            logging.exception("Found error %s while processing pipeline "
                              "for user %s, skipping" % (e, uuid))

def run_intake_pipeline_for_user(uuid):
        uh = euah.UserCacheHandler.getUserCacheHandler(uuid)

        with ect.Timer() as uct:
            logging.info("*" * 10 + "UUID %s: moving to long term" % uuid + "*" * 10)
            print(str(arrow.now()) + "*" * 10 + "UUID %s: moving to long term" % uuid + "*" * 10)
            uh.moveToLongTerm()

        esds.store_pipeline_time(uuid, ecwp.PipelineStages.USERCACHE.name,
                                 time.time(), uct.elapsed)


        # Hack until we delete these spurious entries
        # https://github.com/e-mission/e-mission-server/issues/407#issuecomment-2484868
        # Hack no longer works after the stats are in the timeseries because
        # every user, even really old ones, have the pipeline run for them,
        # which inserts pipeline_time stats.
        # Let's strip out users who only have pipeline_time entries in the timeseries
        # I wonder if this (distinct versus count) is the reason that the pipeline has
        # become so much slower recently. Let's try to actually delete the
        # spurious entries or at least mark them as obsolete and see if that helps.
        if edb.get_timeseries_db().find({"user_id": uuid}).distinct("metadata.key") == ["stats/pipeline_time"]:
            logging.debug("Found no entries for %s, skipping" % uuid)
            return

        with ect.Timer() as aft:
            logging.info("*" * 10 + "UUID %s: filter accuracy if needed" % uuid + "*" * 10)
            print(str(arrow.now()) + "*" * 10 + "UUID %s: filter accuracy if needed" % uuid + "*" * 10)
            eaicf.filter_accuracy(uuid)

        esds.store_pipeline_time(uuid, ecwp.PipelineStages.ACCURACY_FILTERING.name,
                                 time.time(), aft.elapsed)

        with ect.Timer() as tst:
            logging.info("*" * 10 + "UUID %s: segmenting into trips" % uuid + "*" * 10)
            print(str(arrow.now()) + "*" * 10 + "UUID %s: segmenting into trips" % uuid + "*" * 10)
            eaist.segment_current_trips(uuid)

        esds.store_pipeline_time(uuid, ecwp.PipelineStages.TRIP_SEGMENTATION.name,
                                 time.time(), tst.elapsed)

        with ect.Timer() as sst:
            logging.info("*" * 10 + "UUID %s: segmenting into sections" % uuid + "*" * 10)
            print(str(arrow.now()) + "*" * 10 + "UUID %s: segmenting into sections" % uuid + "*" * 10)
            eaiss.segment_current_sections(uuid)

        esds.store_pipeline_time(uuid, ecwp.PipelineStages.SECTION_SEGMENTATION.name,
                                 time.time(), sst.elapsed)

        with ect.Timer() as jst:
            logging.info("*" * 10 + "UUID %s: smoothing sections" % uuid + "*" * 10)
            print(str(arrow.now()) + "*" * 10 + "UUID %s: smoothing sections" % uuid + "*" * 10)
            eaicl.filter_current_sections(uuid)

        esds.store_pipeline_time(uuid, ecwp.PipelineStages.JUMP_SMOOTHING.name,
                                 time.time(), jst.elapsed)

        with ect.Timer() as crt:
            logging.info("*" * 10 + "UUID %s: cleaning and resampling timeline" % uuid + "*" * 10)
            print(str(arrow.now()) + "*" * 10 + "UUID %s: cleaning and resampling timeline" % uuid + "*" * 10)
            eaicr.clean_and_resample(uuid)

        esds.store_pipeline_time(uuid, ecwp.PipelineStages.CLEAN_RESAMPLING.name,
                                 time.time(), crt.elapsed)

        with ect.Timer() as crt:
            logging.info("*" * 10 + "UUID %s: inferring transportation mode" % uuid + "*" * 10)
            print(str(arrow.now()) + "*" * 10 + "UUID %s: inferring transportation mode" % uuid + "*" * 10)
            eacimr.predict_mode(uuid)

        esds.store_pipeline_time(uuid, ecwp.PipelineStages.MODE_INFERENCE.name,
                                 time.time(), crt.elapsed)

<<<<<<< HEAD
        with ect.Timer() as act:
            logging.info("*" * 10 + "UUID %s: checking active mode trips to autocheck habits" % uuid + "*" * 10)
            print(str(arrow.now()) + "*" * 10 + "UUID %s: checking active mode trips to autocheck habits" % uuid + "*" * 10)
            autocheck.give_points_for_all_tasks(uuid)

        #esds.store_pipeline_time(uuid, "AUTOCHECK_POINTS",
        #                         time.time(), act.elapsed)

=======
>>>>>>> db053ea0
        with ect.Timer() as ogt:
            logging.info("*" * 10 + "UUID %s: storing views to cache" % uuid + "*" * 10)
            print(str(arrow.now()) + "*" * 10 + "UUID %s: storing views to cache" % uuid + "*" * 10)
            uh.storeViewsToCache()

        esds.store_pipeline_time(uuid, ecwp.PipelineStages.OUTPUT_GEN.name,
                                 time.time(), ogt.elapsed)<|MERGE_RESOLUTION|>--- conflicted
+++ resolved
@@ -150,17 +150,6 @@
         esds.store_pipeline_time(uuid, ecwp.PipelineStages.MODE_INFERENCE.name,
                                  time.time(), crt.elapsed)
 
-<<<<<<< HEAD
-        with ect.Timer() as act:
-            logging.info("*" * 10 + "UUID %s: checking active mode trips to autocheck habits" % uuid + "*" * 10)
-            print(str(arrow.now()) + "*" * 10 + "UUID %s: checking active mode trips to autocheck habits" % uuid + "*" * 10)
-            autocheck.give_points_for_all_tasks(uuid)
-
-        #esds.store_pipeline_time(uuid, "AUTOCHECK_POINTS",
-        #                         time.time(), act.elapsed)
-
-=======
->>>>>>> db053ea0
         with ect.Timer() as ogt:
             logging.info("*" * 10 + "UUID %s: storing views to cache" % uuid + "*" * 10)
             print(str(arrow.now()) + "*" * 10 + "UUID %s: storing views to cache" % uuid + "*" * 10)
