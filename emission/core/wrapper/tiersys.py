--- conflicted
+++ resolved
@@ -122,11 +122,7 @@
         for index, row in penalty_df.iterrows():
             motiontype = int(row['sensed_mode'])
             if motiontype == ecwm.MotionTypes.IN_VEHICLE.value:
-<<<<<<< HEAD
                 total_penalty += max(0, mil_to_km(37.5) - m_to_km(row['distance']))
-=======
-                total_penalty += max(0, 37.5 - row['distance'])
->>>>>>> 8ebb12f6
         return total_penalty
 
     def updateTiers(self, last_ts):
