--- conflicted
+++ resolved
@@ -200,11 +200,7 @@
         logging.debug(ts)
 
         get_tiersys_db().insert_one({'tiers': ts, 'created_at': datetime.now()})
-<<<<<<< HEAD
-        get_new_tier_db().update_one({'newUserTier' : 4}, {'$set': {'users': []}})
-=======
         get_new_tier_db().update_one({'newUserTier' : 4}, {'$set' : {'users': []}})
->>>>>>> db75360d
         return ts
 
 def m_to_km(distance):
