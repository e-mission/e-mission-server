--- conflicted
+++ resolved
@@ -73,11 +73,8 @@
             "manual/mode_confirm": "userlabel",
             # user confirmation of the travel purpose
             "manual/purpose_confirm": "userlabel",
-<<<<<<< HEAD
             # user confirmation of the travel purpose
             "manual/replaced_mode": "userlabel",
-=======
->>>>>>> b905c701
             # user survey results. The survey results are a JSON blob
             "manual/survey": "survey",
             # user confirmation of the destination (unsure how this will
