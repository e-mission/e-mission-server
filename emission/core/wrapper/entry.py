--- conflicted
+++ resolved
@@ -80,15 +80,12 @@
             # user confirmation of the destination (unsure how this will
             # interact with purpose
             "manual/destination_confirm": "userlabel",
-<<<<<<< HEAD
             # Evaluation configuration
             "config/evaluation_spec": "userlabel",
             # Evaluation start/stop times
             "manual/evaluation_transition": "evaltransition",
-=======
             # demographic survey
             "manual/demographic_survey": "onetimesurvey",
->>>>>>> 20cbcd06
             ### END: incoming data types ###
             ### BEGIN: analysis result data types ###
             ### ** BEGIN: objects generated after the initial segmentation step **
