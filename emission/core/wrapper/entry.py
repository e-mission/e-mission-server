--- conflicted
+++ resolved
@@ -75,17 +75,10 @@
             "manual/mode_confirm": "userlabel",
             # user confirmation of the travel purpose
             "manual/purpose_confirm": "userlabel",
-<<<<<<< HEAD
-            # user confirmation of the travel purpose
-            "manual/replaced_mode": "userlabel",
-            # user survey results. The survey results are a JSON blob
-            "manual/survey": "survey",
-=======
             # user confirmation of the replaced mode
             "manual/replaced_mode": "userlabel",
             # user input for the trip; in one entry instead of being split up
             "manual/trip_user_input": "tripuserinput",
->>>>>>> 68d60259
             # user confirmation of the destination (unsure how this will
             # interact with purpose
             "manual/destination_confirm": "userlabel",
