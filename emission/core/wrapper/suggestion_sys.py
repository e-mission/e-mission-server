from __future__ import print_function
from datetime import datetime
from uuid import UUID
import pandas as pd
import requests
import json
import logging
import re
import emission.storage.timeseries.abstract_timeseries as esta
import argparse
import pprint
import requests
import os
import emission.net.ext_service.geocoder.nominatim as geo


try:
    # For Python 3.0 and later
    from urllib.error import HTTPError
    from urllib.parse import quote
    from urllib.parse import urlencode
except ImportError:
    # Fall back to Python 2's urllib2 and urllib
    from urllib2 import HTTPError
    from urllib import quote
    from urllib import urlencode


# Yelp Fusion no longer uses OAuth as of December 7, 2017.
# You no longer need to provide Client ID to fetch Data
# It now uses private keys to authenticate requests (API Key)
# You can find it on
# https://www.yelp.com/developers/v3/manage_app

#RESTRUCTURE CODE FOR GOOGLE MAPS SO CAN GET RID OF IT AND JUST USE NOMINATIM.PY
yelp_json_path = 'conf/net/ext_service/yelpfusion.json'
nominatim_path = 'conf/net/ext_service/nominatim.json'
"""
Checks if conf files exists or not. The conf files will be given to the user through request.
"""

try:
    yelp_json = open('conf/net/ext_service/yelpfusion.json', 'r')
    yelp_auth = json.load(yelp_json)
except:
    print("nominatim not configured either, place decoding must happen on the client")


YELP_API_KEY = yelp_auth['api_key']
MAPQUEST_KEY = yelp_auth['map_quest_key']
API_HOST = yelp_auth['api_host']
SEARCH_PATH = yelp_auth['search_path']
BUSINESS_PATH = yelp_auth['business_path']
SEARCH_LIMIT = yelp_auth['search_limit']

<<<<<<< HEAD
ZIPCODE_API_KEY = yelp_auth['zip_code_key']
ZIP_HOST_URL = yelp_auth['zip_code_host']
ZIP_FORMAT = yelp_auth['zip_code_format']
ZIP_DEGREE = yelp_auth['zip_code_degree']
BACKUP_ZIP_KEY = yelp_auth['backup_zip_code_key']

=======
>>>>>>> f960724c

"""
YELP API: Helper function to query into the API domain.
"""
def request(host, path, api_key, url_params=None):
    """Given your API_KEY, send a GET request to the API.
    Args:
        host (str): The domain host of the API.
        path (str): The path of the API after the domain.
        API_KEY (str): Your API Key.
        url_params (dict): An optional set of query parameters in the request.
    Returns:
        dict: The JSON response from the request.
    Raises:
        HTTPError: An error occurs from the HTTP request.
    """
    url_params = url_params or {}
    url = '{0}{1}'.format(host, quote(path.encode('utf8')))
    headers = {
        'Authorization': 'Bearer %s' % api_key,
    }

    # print(u'Querying {0} ...'.format(url))

    response = requests.request('GET', url, headers=headers, params=url_params)
    return response.json()

"""
YELP API: Function to query based on search terms
"""
def search(api_key, term, location):
    """Query the Search API by a search term and location.
    Args:
        term (str): The search term passed to the API.
        location (str): The search location passed to the API.
    Returns:
        dict: The JSON response from the request.
    """

    url_params = {
        'term': term.replace(' ', '+'),
        'location': location.replace(' ', '+'),
        'limit': SEARCH_LIMIT
    }
    return request(API_HOST, SEARCH_PATH, api_key, url_params=url_params)

"""
YELP API: Function to retrieve all reviews related to the business. 
"""
def business_reviews(api_key, business_id):
    business_path = BUSINESS_PATH + business_id

    return request(API_HOST, business_path, api_key)

"""
YELP API: Returns the title of the business category in the API call
"""
def title_of_category(json_file):
    return json_file["categories"][0]["title"]

"""
YELP API: Obtains the business ID through latitude, longitude
"""
def get_business_id(api_key, lat, lon):
    url_params = {
        'location': lat + ',' + lon
    }
    return request(API_HOST, SEARCH_PATH, api_key, url_params=url_params)

"""
NOMINATIM API: Creates a Nominatim API Call, returns address in string form and dictionary form separated by streetname, 
    road, neighborhood, etc
"""
def return_address_from_location_nominatim(lat, lon):
    geocode_obj = geo.Geocoder()
    return geocode_obj.reverse_geocode(lat, lon)

'''
GOOGLE API: Makes Google Maps API CALL to the domain and returns address given a latitude and longitude
'''

def return_address_from_google_nomfile(lat, lon):
    return geo.return_address_from_location_google(lat, lon)


'''
YELP API: Function to find the business matching the address
'''
def match_business_address(address):
    business_path = SEARCH_PATH
    url_params = {
        'location': address.replace(' ', '+')
    }
    return request(API_HOST, business_path, YELP_API_KEY, url_params)

'''
NOMINATIM VERS: Function that RETURNS a list of categories that the business falls into 

Using the Google reverse lookup in the except clause, in case Nominatim's results are too vague. 
Will first try Nominatim's reverse lookup, but if Nominatim returns a broad "address" 
of the street and the city, without a full address with a specific location 
Such as Piedmont Ave, Berkeley, CA

Then the function will enter the Google reverse lookup and choose a business that is closest to 
latitude and longitude given
'''
def category_of_business_nominatim(lat, lon):
    try:
        #Off at times if the latlons are of a location that takes up a small spot, especially boba shops
        # print(return_address_from_location_google(location))
        # print(len(return_address_from_location_google(location)))
        #IF RETURN_ADDRESS_FROM_LOCATION HAS A BUSINESS LOCATION ATTACHED TO THE ADDRESS
        string_address, address_dict = return_address_from_location_nominatim(lat, lon)   
        business_key = list(address_dict.keys())[0]
        business_name = address_dict[business_key]
        city = address_dict['city']
        categories = []
        for c in business_reviews(YELP_API_KEY, business_name.replace(' ', '-') + '-' + city)['categories']:
            categories.append(c['alias'])
        return categories
        
    except:
        #USE GOOGLE API JUST IN CASE if nominatim doesn't work
        try:
            address = return_address_from_google_nomfile(lat, lon)
            categories = []
            possible_bus = match_business_address(address)["businesses"][0]
            possible_categ = possible_bus["categories"]
            for p in possible_categ:
                categories.append(p["alias"])
            return categories
        except:
            raise ValueError("Something went wrong")

'''
Function that RETURNS distance between addresses
'''
def distance(address1, address2):
    address1 = address1.replace(' ', '+')
    address2 = address2.replace(' ', '+')

    url = 'http://www.mapquestapi.com/directions/v2/route?key=' + MAPQUEST_KEY + '&from=' + address1 + '&to=' + address2
    response = requests.get(url)
    return response.json()['route']['distance']

'''
Two functions that RETURN latitude and longitude coordinates from GEOJSON file
'''
def geojson_to_latlon(geojson):
    lat, lon = geojson_to_lat_lon_separated(geojson)
    lat_lon = lat + ',' + lon
    return lat_lon

def geojson_to_lat_lon_separated(geojson):
    coordinates = geojson["coordinates"]
    lon = str(coordinates[0])
    lat = str(coordinates[1])
    return lat, lon

'''
REWRITE def check_mode_from_trip(cleaned_trip, cleaned_sections, section_counter, trip_counter): 
Mode number correspondence: 
0: "IN_VEHICLE"
1: "BIKING"
2: "ON_FOOT"
3: "STILL"
4: "UNKNOWN"
5: "TILTING"
7: "WALKING"
8: "RUNNING"
9: "NONE"
10: "STOPPED_WHILE_IN_VEHICLE"
11: "AIR_ON_HSR"
'''
def check_mode_from_trip(cleaned_trip, cleaned_sections, section_counter, trip_counter):
    end_location = cleaned_trip.iloc[trip_counter]["end_loc"]
    end_loc_lat, end_loc_lon = geojson_to_lat_lon_separated(end_location)
    modes_from_section = []
    endsec_location = cleaned_sections.iloc[section_counter]["end_loc"]
    endsec_loc_lat, endsec_loc_lon = geojson_to_lat_lon_separated(end_sec_location)
    # Trash value for mode
    mode = -10
    if (endsec_loc_lat == end_loc_lat and endsec_loc_lon == end_loc_lon):
        mode = cleaned_sections.iloc[section_counter]["sensed_mode"]
        return mode, section_counter + 1
    while endsec_loc_lat != end_loc_lat and endsec_loc_lon != end_loc_lon and section_counter < len(cleaned_sections) :
        mode = cleaned_sections.iloc[section_counter]["sensed_mode"]
        modes_from_section.append(mode)
        endsec_location = cleaned_sections.iloc[section_counter]["end_loc"]
        endsec_loc_lon, endsec_loc_lon = geojson_to_lat_lon_separated(endsec_location)
        if (mode == 0):
            return mode, section_counter+1
    return mode, section_counter + 1


'''
DUMMY HELPER FUNCTION TO TEST if server and phone side are connected
'''

def dummy_starter_suggestion(uuid):
    user_id = uuid
    time_series = esta.TimeSeries.get_time_series(user_id)
    cleaned_sections = time_series.get_data_df("analysis/cleaned_trip", time_query = None)
    real_cleaned_sections = time_series.get_data_df("analysis/inferred_section", time_query = None)
    modes_from_trips = {}
    section_counter = 0
    for i in range(len(cleaned_sections)):
        modes_from_trips[i], section_counter = most_used_mode_from_trip(cleaned_sections, real_cleaned_sections, section_counter, i)
    return modes_from_trips

'''
NOMINATIM VERSION: Function to find the review of the original location of the end point of a trip 
'''
def review_start_loc_nominatim(lat, lon):
    try:
        #Off at times if the latlons are of a location that takes up a small spot, especially boba shops

        #IF RETURN_ADDRESS_FROM_LOCATION HAS A BUSINESS LOCATION ATTACHED TO THE ADDRESS
        if (len(return_address_from_location_nominatim(lat, lon)) == 2):
            address, address_dict = return_address_from_location_nominatim(lat, lon)
            business_name = address_dict[list(address_dict.keys())[0]]
            city = address_dict['city']
        #print(business_reviews(API_KEY, business_name.replace(' ', '-') + '-' + city))
        return business_reviews(YELP_API_KEY, business_name.replace(' ', '-') + '-' + city)['rating']
    except:
        try:
            #This EXCEPT part may error, because it grabs a list of businesses instead of matching the address to a business
            address, address_dict = return_address_from_location_nominatim(lat, lon)
            possible_bus = match_business_address(address)["businesses"][0]
            possible_review = possible_bus["rating"]
            return possible_review
        except:
            raise ValueError("Something went wrong")
'''
ZIPCODEAPI

As nominatim sometimes is unable to provide a specific location with the city and instead returns
a postcode (zipcode) and the country name. For the suggestions that we built, the suggestions
require which city (city name) it is in order to look for other similar categoried services 
in the area. Thus, this function takes in the INPUT of a zipcode, and RETURNS the name of the city. 

'''
def zipcode_retrieval(zipcode):
    try:
        # Use this API key first. 
        url = ZIP_HOST_URL + ZIPCODE_API_KEY + ZIP_FORMAT + zipcode + ZIP_DEGREE
        response = requests.request('GET', url=url)
        return response.json()

    except:
        # In case the first API key runs out of requests per hour. 
        url = ZIP_HOST_URL + BACKUP_ZIP_KEY + ZIP_FORMAT + zipcode + ZIP_DEGREE
        response = requests.request('GET', url=url)
        return response.json()
        
def zipcode_to_city(zipcode):
    response = zipcode_retrieval(zipcode)
    return response['city']
'''
NOMINATIM
In progress-nominatim yelp server suggestion function, first just trying to make end-to-end work before robustifying this function.

Mode number correspondence: 
0: "IN_VEHICLE"
1: "BIKING"
2: "ON_FOOT"
3: "STILL"
4: "UNKNOWN"
5: "TILTING"
7: "WALKING"
8: "RUNNING"
9: "NONE"
10: "STOPPED_WHILE_IN_VEHICLE"
11: "AIR_ON_HSR"
'''

def calculate_yelp_server_suggestion_singletrip_nominatim(uuid, tripid):
    user_id = uuid
    timeseries = esta.TimeSeries.get_time_series(user_id)
    cleaned_trips = timeseries.get_entry_from_id("analysis/cleaned_trip", tripid)
    '''
    Used the abstract time series method, wanted to make sure this was what you were asking for
    '''
    start_location = cleaned_trips.data.start_loc
    end_location = cleaned_trips.data.end_loc
    '''
    Distance in miles because the current calculated distances is through MapQuest which uses miles, 
    still working on changing those functions, because haven't found any functions through nominatim
    that calculates distance between points.
    '''
    distance_in_miles = cleaned_trips.data.distance * 0.000621371
    start_lat, start_lon = geojson_to_lat_lon_separated(start_location)
    end_lat, end_lon = geojson_to_lat_lon_separated(end_location)
    start_lat_lon = start_lat + "," + start_lon
    end_lat_lon = end_lat + "," + end_lon
    endpoint_categories = category_of_business_nominatim(end_lat, end_lon)
    business_locations = {}
    begin_string_address, begin_address_dict = return_address_from_location_nominatim(start_lat, start_lon)
    end_string_address, end_address_dict = return_address_from_location_nominatim(end_lat, end_lon)
    try: 
        city = end_address_dict["city"]
    except:
        try:
            # To classify cities as towns, as some locations only appear as "TOWN" to nominatim
            city = end_address_dict["town"]
        except:
            try:
                # To classify cities through zipcode, as some locations only appear as "POSTCODE", so convert postcode to city
                zipcode = end_address_dict["postcode"]
                city = zipcode_to_city(zipcode)
            except:
                return {'message' : 'Sorry, the most recent trip was unable to be detected as to which city.', 'method': 'bike'}
    address = end_string_address
    location_review = review_start_loc_nominatim(end_lat, end_lon)
    ratings_bus = {}
    error_message = 'Sorry, unable to retrieve datapoint'
    error_message_categor = 'Sorry, unable to retrieve datapoint because datapoint is a house or datapoint does not belong in service categories'
    try:
        if(endpoint_categories):
            for categor in endpoint_categories:
                queried_bus = search(YELP_API_KEY, categor, city)['businesses']
                for q in queried_bus:
                    if q['rating'] >= location_review:
                        #'Coordinates' come out as two elements, latitude and longitude
                        ratings_bus[q['name']] = q['rating']
                        obtained = q['location']['display_address'][0] + q['location']['display_address'][1] 
                        obtained.replace(' ', '+')
                        business_locations[q['name']] = obtained
    except: 
        return {'message' : error_message_categor, 'method': 'bike'}
    
    for a in business_locations:
        calculate_distance = distance(start_lat_lon, business_locations[a])
        #Will check which mode the trip was taking for the integrated calculate yelp suggestion
        if calculate_distance < distance_in_miles and calculate_distance < 5 and calculate_distance >= 1:
            try:
                message = "Why didn't you bike from " + begin_string_address + " to " + a + " (tap me to view) " + a + \
                " has better reviews, closer to your original starting point, and has a rating of " + str(ratings_bus[a])
                #Not sure to include the amount of carbon saved
                #Still looking to see what to return with this message, because currently my latitude and longitudes are stacked together in one string
                # insert_into_db(tripDict, i, yelp_suggestion_trips, uuid)
                return {'message' : message, 'method': 'bike'}
            except ValueError as e:
                continue
        elif calculate_distance < distance_in_miles and calculate_distance < 1:
            try: 
                message = "Why didn't you walk from " + begin_string_address+ " to " + a + " (tap me to view) " + a + \
                " has better reviews, closer to your original starting point, and has a rating of " + str(ratings_bus[a])
                # insert_into_db(tripDict, i, yelp_suggestion_trips, uuid)
                return {'message' : message, 'method': 'walk'}
            except ValueError as e:
                continue
        elif calculate_distance < distance_in_miles and calculate_distance >= 5 and calculate_distance <= 15:
            try: 
                message = "Why didn't you check out public transportation from " + begin_string_address + " to " + a + " (tap me to view) " + a + \
                " has better reviews, closer to your original starting point, and has a rating of " + str(ratings_bus[a])
                # insert_into_db(tripDict, i, yelp_suggestion_trips, uuid)
                return {'message' : message, 'method': 'public'}
            except ValueError as e:
                continue
   
    return {'message': "Your endpoint has either been a non-serviceable category or a closeby option.",'method': 'public transportation'}

def calculate_yelp_server_suggestion_nominatim(uuid):
    return_obj = { 'message': "Good job walking and biking! No suggestion to show.",
    'savings': "0", 'start_lat' : '0.0', 'start_lon' : '0.0',
    'end_lat' : '0.0', 'end_lon' : '0.0', 'method' : 'bike'}
    user_id = uuid
    time_series = esta.TimeSeries.get_time_series(user_id)
    cleaned_trips = time_series.get_data_df("analysis/cleaned_trip", time_query = None)
    real_cleaned_sections = time_series.get_data_df("analysis/inferred_section", time_query = None)
    # modes_from_trips = {}
    section_counter = 0
    # for i in range(len(cleaned_trips)):
    #     modes_from_trips[i], section_counter = check_mode_from_trip(cleaned_trips, cleaned_sections, section_counter, i)
    if len(cleaned_trips) == 0:
        return_obj['message'] = 'Suggestions will appear once you start taking trips!'
        return return_obj
    for i in range(len(cleaned_trips) - 1, -1, -1):
        distance_in_miles = cleaned_trips.iloc[i]["distance"] * 0.000621371
        # mode = modes_from_trips[i]
        start_lat, start_lon = geojson_to_lat_lon_separated(cleaned_trips.iloc[i]["start_loc"])
        end_lat, end_lon = geojson_to_lat_lon_separated(cleaned_trips.iloc[i]["end_loc"])
        endpoint_categories = category_of_business_nominatim(end_lat, end_lon)
        business_locations = {}
        begin_string_address, begin_address_dict = return_address_from_location_nominatim(start_lat, start_lon)
        end_string_address, end_address_dict = return_address_from_location_nominatim(end_lat, end_lon)
        try: 
            city = end_address_dict["city"]
        except:
            try:
                # To classify cities as towns, as some locations only appear as "TOWN" to nominatim
                city = end_address_dict["town"]
            except:
                try:
                    # To classify cities through zipcode, as some locations only appear as "POSTCODE", so convert postcode to city
                    zipcode = end_address_dict["postcode"]
                    city = zipcode_to_city(zipcode)
                except:
                    return {'message' : 'Sorry, the most recent trip was unable to be detected as to which city.', 'method': 'bike'}
        address = end_string_address
        start_lat_lon = start_lat + "," + start_lon
        end_lat_lon = end_lat + "," + end_lon
        location_review = review_start_loc_nominatim(end_lat, end_lon)
        ratings_bus = {}
        error_message = 'Sorry, unable to retrieve datapoint'
        error_message_categor = 'Sorry, unable to retrieve datapoint because datapoint is a house or datapoint does not belong in service categories'
        try:
            if (endpoint_categories):
                print(endpoint_categories)
                for categor in endpoint_categories:
                    queried_bus = search(YELP_API_KEY, categor, city)['businesses']
                    for q in queried_bus:
                            if q['rating'] >= location_review:
                                #'Coordinates' come out as two elements, latitude and longitude
                                ratings_bus[q['name']] = q['rating']
                                obtained = q['location']['display_address'][0] + q['location']['display_address'][1] 
                                obtained.replace(' ', '+')
                                business_locations[q['name']] = obtained
        except: 
            return {'message' : error_message_categor, 'method': 'bike'}

        #THIS PART WILL BE FIXED ACCODRING TO NOMINATIM AND GET RID OF MAPQUEST (find some other way to calculate distance)
        for a in business_locations:
            calculate_distance = distance(start_lat_lon, business_locations[a])
            #Will check which mode the trip was taking for the integrated calculate yelp suggestion
            if calculate_distance < distance_in_miles and calculate_distance < 5 and calculate_distance >= 1:
                try:
                    message = "Why didn't you bike from " + begin_string_address + " to " + a + " (tap me to view) " + a + \
                    " has better reviews, closer to your original starting point, and has a rating of " + str(ratings_bus[a])
                    #Not sure to include the amount of carbon saved
                    #Still looking to see what to return with this message, because currently my latitude and longitudes are stacked together in one string
                    # insert_into_db(tripDict, i, yelp_suggestion_trips, uuid)
                    return {'message' : message, 'method': 'bike'}
                except ValueError as e:
                    continue
            elif calculate_distance < distance_in_miles and calculate_distance < 1:
                try: 
                    message = "Why didn't you walk from " + begin_string_address+ " to " + a + " (tap me to view) " + a + \
                    " has better reviews, closer to your original starting point, and has a rating of " + str(ratings_bus[a])
                    # insert_into_db(tripDict, i, yelp_suggestion_trips, uuid)
                    return {'message' : message, 'method': 'walk'}
                except ValueError as e:
                    continue
            elif calculate_distance < distance_in_miles and calculate_distance >= 5 and calculate_distance <= 15:
                try: 
                    message = "Why didn't you check out public transportation from " + begin_string_address + " to " + a + " (tap me to view) " + a + \
                    " has better reviews, closer to your original starting point, and has a rating of " + str(ratings_bus[a])
                    # insert_into_db(tripDict, i, yelp_suggestion_trips, uuid)
                    return {'message' : message, 'method': 'public'}
                except ValueError as e:
                    continue
    return return_obj

<|MERGE_RESOLUTION|>--- conflicted
+++ resolved
@@ -53,15 +53,14 @@
 BUSINESS_PATH = yelp_auth['business_path']
 SEARCH_LIMIT = yelp_auth['search_limit']
 
-<<<<<<< HEAD
+
 ZIPCODE_API_KEY = yelp_auth['zip_code_key']
 ZIP_HOST_URL = yelp_auth['zip_code_host']
 ZIP_FORMAT = yelp_auth['zip_code_format']
 ZIP_DEGREE = yelp_auth['zip_code_degree']
 BACKUP_ZIP_KEY = yelp_auth['backup_zip_code_key']
 
-=======
->>>>>>> f960724c
+
 
 """
 YELP API: Helper function to query into the API domain.
