--- conflicted
+++ resolved
@@ -219,7 +219,7 @@
     return return_address_from_google_candidates_nomfile_sam(lat, lon)
 
 def find_destination_business_yelp(lat, lon):
-    yelp_from_lat_lon = lat_lon_search(YELP_API_KEY, lat, lon, 250)
+    yelp_from_lat_lon = lat_lon_search(YELP_API_KEY, lat, lon, 350)
     if yelp_from_lat_lon == {}:
         return (None, None, None, False)
     businesses = yelp_from_lat_lon['businesses']
@@ -233,6 +233,25 @@
     location_is_service = True
     print((business_name, address, city, location_is_service))
     return (business_name, address, city, location_is_service)
+
+def find_candidates_business_yelp(lat, lon):
+    yelp_from_lat_lon = lat_lon_search(YELP_API_KEY, lat, lon, 125)
+    if yelp_from_lat_lon == {}:
+        return (None, None, None, False)
+    businesses = yelp_from_lat_lon['businesses']
+    # if businesses == []:
+    #     return find_destination_business(lat, lon)
+    results = []
+    for b in businesses:
+        business_name = b['name']
+        address = b['location']['address1']
+        city = b['location']['city']
+        location_is_service = True
+        results.append([business_name, address, city, location_is_service])
+    return results
+
+
+
 
 def find_destination_business_nominatim(lat, lon):
     string_address, address_dict = return_address_from_location_nominatim(lat, lon)
@@ -274,11 +293,6 @@
             % str(return_tuple))
         return return_tuple
 
-<<<<<<< HEAD
-# def find_candidates_business(lat, lon):
-#     return_tupe = 
-=======
->>>>>>> 6424fd70
 
 ### BEGIN: Pulled out candidate functions so that we can evaluate individual accuracies
 def category_of_business_awesome(lat, lon):
@@ -318,6 +332,7 @@
         return []
 
     return category_from_address(address)
+
 ### END: Wrappers for the candidate functions to make them callable from the harness
 
 ## Current combination of candidate functions;
@@ -336,6 +351,7 @@
             return category_from_address(address)
     except:
         raise ValueError("Something went wrong")
+
 
 
 '''
@@ -510,6 +526,62 @@
     # we could fill in the tripid here as well since we know it, but we weren't doing it before,
     # so let's not mess it up
     return suggestion_result
+
+
+def calculate_yelp_server_suggestion_for_locations_business_id(start_loc, end_id, distance):
+    distance_in_miles = distance * 0.000621371
+    start_lat, start_lon = geojson_to_lat_lon_separated(start_loc)
+    endpoint_categories = []
+    business_locations = {}
+    yelp_call = business_reviews(YELP_API_KEY, end_id)
+    categories_dict = yelp_call['categories']
+    for c in categories_dict:
+        endpoint_categories.append(c['alias'])
+    city = yelp_call['location']['city']
+    location_review = yelp_call['rating']
+    ratings_bus = {}
+    error_message = 'Sorry, unable to retrieve datapoint'
+    error_message_categor = 'Sorry, unable to retrieve datapoint because datapoint is a house or datapoint does not belong in service categories'
+    try:
+        if (endpoint_categories):
+            for categor in endpoint_categories:
+                queried_bus = search(YELP_API_KEY, categor, city)['businesses']
+                for q in queried_bus:
+                    if q['rating'] >= location_review:
+                        #'Coordinates' come out as two elements, latitude and longitude
+                        ratings_bus[q['name']] = (q['rating'], q['alias'])
+                        obtained = q['location']['display_address'][0] + q['location']['display_address'][1]
+                        obtained.replace(' ', '+')
+                        business_locations[q['name']] = obtained
+        else:
+            return ''
+    except:
+        return ''
+    for a in business_locations:
+        print(a)
+        try:
+            calculate_distance = distance(start_lat_lon, business_locations[a])
+        except:
+            continue
+        if calculate_distance < distance_in_miles and calculate_distance < 5 and calculate_distance >= 1:
+            try:
+                return a
+            except ValueError as e:
+                continue
+        elif calculate_distance < distance_in_miles and calculate_distance < 1:
+            try:
+                return a
+            except ValueError as e:
+                continue
+        elif calculate_distance < distance_in_miles and calculate_distance >= 5 and calculate_distance <= 15:
+            try:
+                return a
+            except ValueError as e:
+                continue
+
+    return ''
+
+
 
 def calculate_yelp_server_suggestion_for_locations(start_location, end_location, distance):
     distance_in_miles = distance * 0.000621371
