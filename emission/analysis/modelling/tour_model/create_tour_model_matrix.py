import emission.analysis.modelling.tour_model.tour_model_matrix as tm
import emission.core.get_database as edb
import emission.core.wrapper.trip as trip
import emission.analysis.modelling.tour_model.cluster_pipeline as eamtcp
from uuid import UUID
import random, datetime

def test():
    list_of_cluster_data = eamtcp.main()
    #print list_of_cluster_data
    new_tm = create_tour_model("Josh", list_of_cluster_data)
<<<<<<< HEAD
    new_tm.see_graph()
    #return new_tm
=======
    print new_tm.build_tour_model()
    new_tm.see_graph()
>>>>>>> b27ccf00

def create_tour_model(user, list_of_cluster_data):
    # Highest level function, create tour model from the cluster data that nami gives me
    our_tm = set_up(list_of_cluster_data, user)  ## Adds nodes to graph 
    print "Got past set_up"
    print our_tm
    make_graph_edges(list_of_cluster_data, our_tm)
    print "Got past make_graph_edges"
    print our_tm
    populate_prob_field_for_locatons(list_of_cluster_data, our_tm)
    print "Got past populate_prob_field_for_locatons"
    print our_tm
    print "Got past populate_prob_field_for_modes"
    #print our_tm.build_tour_model()
    return our_tm

## Second level functions that are part of main
def set_up(list_of_cluster_data, user_name):

    curr_time = datetime.datetime.now()

    time0 = datetime.datetime(1900, 1, 1, hour=0)
    our_tour_model = tm.TourModel(user_name, 0, time0)
    #print list_of_cluster_data
    for dct in list_of_cluster_data:
        #print "dct is %s" % dct
        start_name = dct['start']
        end_name = dct['end']
        start_coords = dct['start_coords']
        end_coords = dct['end_coords']
        for sec in dct['sections']:
            our_tour_model.add_location(start_name, True, start_coords)
            our_tour_model.add_location(end_name, False, end_coords)
    return our_tour_model


def get_start_hour(section_info):
    return section_info.start_time.hour


def get_end_hour(section_info):
    print section_info.end_time.hour
    return section_info.end_time.hour


def get_day(section_info):
    return section_info.start_time.weekday()

def get_mode_num(section_info):
    map_modes_to_numbers = {"walking" : 0, "car" : 1, "train" : 2, "bart" : 3, "bike" : 4}
    return random.randint(0, 4)
    print section_info.sections

def make_graph_edges(list_of_cluster_data, tour_model):
    for cd in list_of_cluster_data:
        start_loc = cd['start']
        end_loc = cd['end']
        start_loc_temp = tm.Location(start_loc, tour_model)
        start_loc_temp = tour_model.get_location(start_loc_temp)
        end_loc_temp = tm.Location(end_loc, tour_model)
        end_loc_temp = tour_model.get_location(end_loc_temp)
        e = make_graph_edge(start_loc_temp, end_loc_temp, tour_model)
        print "making edge %s" % e
        for trip in cd["sections"]:
            e.add_trip(trip)

def populate_prob_field_for_locatons(list_of_cluster_data, tour_model):
    for cd in list_of_cluster_data:
        start_loc = cd['start']
        end_loc = cd['end']
        for sec in cd["sections"]:
            #print sec
            start_loc_temp = tm.Location(start_loc, tour_model)
            start_loc_temp = tour_model.get_location(start_loc_temp)
            end_loc_temp = tm.Location(end_loc, tour_model)
            end_loc_temp = tour_model.get_location(end_loc_temp)
            com = tm.Commute(start_loc_temp, end_loc_temp)
            tour_model.add_start_hour(start_loc_temp, sec.start_time)
            print "start loc is %s, hour is %s, day is %s" % (start_loc, sec.start_time.hour, sec.start_time.weekday())
            start_loc_temp.increment_successor(end_loc_temp, get_start_hour(sec), get_day(sec))
            #print "counter for %s is : %s" % (start_loc_temp, start_loc_temp.counter)


## Utility functions 
def get_section_obj_from_cluster_data(section_info):
    our_section = trip.Section.section_from_json(section_info)
    return our_section

def make_graph_edge(start_point, end_point, tour_model):
    sp = tour_model.get_location(start_point)
    ep = tour_model.get_location(end_point)
    comm = tm.Commute(sp, ep)
    return tour_model.get_edge(comm)

if __name__=='__main__':
    test()<|MERGE_RESOLUTION|>--- conflicted
+++ resolved
@@ -9,13 +9,8 @@
     list_of_cluster_data = eamtcp.main()
     #print list_of_cluster_data
     new_tm = create_tour_model("Josh", list_of_cluster_data)
-<<<<<<< HEAD
-    new_tm.see_graph()
     #return new_tm
-=======
     print new_tm.build_tour_model()
-    new_tm.see_graph()
->>>>>>> b27ccf00
 
 def create_tour_model(user, list_of_cluster_data):
     # Highest level function, create tour model from the cluster data that nami gives me
