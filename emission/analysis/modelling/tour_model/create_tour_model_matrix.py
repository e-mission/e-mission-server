--- conflicted
+++ resolved
@@ -28,16 +28,10 @@
 
 ## Second level functions that are part of main
 def set_up(list_of_cluster_data, user_name):
-<<<<<<< HEAD
-    now = datetime.datetime.now()
-    day = random.randint(0, 28)
-    time = datetime.datetime(now.year, now.month, day, 0)
-    our_tour_model = tm.TourModel(user_name, 0, time)
-=======
+
     curr_time = datetime.datetime.now()
     time0 = datetime.datetime(curr_time.year, curr_time.month, curr_time.day, hour=0)
     our_tour_model = tm.TourModel(user_name, 0, time0)
->>>>>>> b06f38ea
     #print list_of_cluster_data
     for dct in list_of_cluster_data:
         #print "dct is %s" % dct
