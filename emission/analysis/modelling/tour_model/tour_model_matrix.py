--- conflicted
+++ resolved
@@ -67,11 +67,7 @@
     def get_successor(self):
         temp_counter = esmmc.Counter( )
         time = self.tm.time
-<<<<<<< HEAD
-        day = time.day
-=======
         day = time.weekday()
->>>>>>> b06f38ea
         #print "self.successors = %s" % self.successors
         for suc in self.successors:
             suc_obj = self.tm.get_location(suc)
@@ -89,13 +85,8 @@
 
     def hasSuccessor(self):
         temp_counter = esmmc.Counter( )
-<<<<<<< HEAD
-        hour = self.tm.time.hour
-        day = self.tm.time.day
-=======
         day = self.tm.time.weekday()
         time = self.tm.time
->>>>>>> b06f38ea
         #print "self.successors = %s" % self.successors
         for suc in self.successors:
             suc_obj = self.tm.get_location(suc)
@@ -153,10 +144,7 @@
     def add_start_hour(self, loc, time):
         # print day
         # print "hour = %s, loc = %s" % (hour, loc)
-<<<<<<< HEAD
-
-=======
->>>>>>> b06f38ea
+
         day = self.time.weekday()
         if self.min_of_each_day[day] == 0:
             self.min_of_each_day[day] = (loc, time)
@@ -166,10 +154,7 @@
 
     def get_tour_model_for_day(self, day):
         tour_model = [ ]
-<<<<<<< HEAD
-=======
-        
->>>>>>> b06f38ea
+
         if self.min_of_each_day[day] == 0:
             return "No data for this day"
         curr_node = self.min_of_each_day[day][0]
@@ -179,12 +164,7 @@
             info = curr_node.get_successor()
             #print type(info)
             curr_node = info[0]
-<<<<<<< HEAD
             self.set_time( datetime.datetime(self.time.year, self.time.month, self.time.day, hour=info[1]) + info[2] )
-=======
-            print info[2]
-            self.set_time(datetime.datetime(2015, 4, 20, hour=info[1]) + info[2] )
->>>>>>> b06f38ea
             tour_model.append(curr_node)
         return tour_model
 
