--- conflicted
+++ resolved
@@ -32,11 +32,7 @@
     # Thus, we are not going to consider it eligible for additions or user input,
     # and so untracked composite objects will not have a confirmed_place.
     if not isUntrackedTime:
-<<<<<<< HEAD
-        composite_trip_data["confirmed_place"] = eaum.get_confirmed_place_for_confirmed_trip(ct)
-=======
-        composite_trip_dict["data"]["end_confirmed_place"] = eaum.get_confirmed_place_for_confirmed_trip(ct)
->>>>>>> 6a26c54b
+        composite_trip_data["end_confirmed_place"] = eaum.get_confirmed_place_for_confirmed_trip(ct)
     # later we will want to put section & modes in composite_trip as well
     composite_trip_entry = ecwe.Entry.create_entry(ct["user_id"], "analysis/composite_trip", composite_trip_data)
     composite_trip_entry["metadata"]["origin_key"] = origin_key
