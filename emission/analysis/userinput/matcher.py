--- conflicted
+++ resolved
@@ -70,13 +70,8 @@
     if "status" not in ui.data or ui.data.status == ecwtui.InputStatus.ACTIVE:
         confirmed_object["data"]["additions"].append(ui)
     elif ui.data.status == ecwtui.InputStatus.DELETED:
-<<<<<<< HEAD
-        after_del_list = [ta for ta in confirmed_object["data"]["additions"] if ta["match_id"] != ui["match_id"]]
-        confirmed_object["data"]["additions"] = after_del_list
-=======
-        after_del_list = [ta for ta in confirmed_trip["data"]["trip_addition"] if ta["data"]["match_id"] != ui["data"]["match_id"]]
-        confirmed_trip["data"]["trip_addition"] = after_del_list
->>>>>>> 9aed65d5
+        after_del_list = [ta for ta in confirmed_trip["data"]["additions"] if ta["data"]["match_id"] != ui["data"]["match_id"]]
+        confirmed_trip["data"]["additions"] = after_del_list
     else:
         # TODO: Decide whether to error or to warn here
         logging.warn("Invalid status found in user input %s, moving forward anyway" % ui)
