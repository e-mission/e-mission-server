from __future__ import division, unicode_literals, print_function, absolute_import
from future import standard_library
standard_library.install_aliases()
from builtins import str, range, zip
from past.utils import old_div
import logging
import attrdict as ad
import numpy as np
import pandas as pd
import time

# Our imports
import emission.analysis.point_features as pf
import emission.analysis.intake.segmentation.trip_segmentation as eaist
import emission.core.wrapper.location as ecwl

import emission.analysis.intake.segmentation.restart_checking as eaisr
import emission.analysis.intake.segmentation.trip_segmentation_methods.trip_end_detection_corner_cases as eaistc
import emission.storage.decorations.stats_queries as esds
import emission.core.timer as ect
import emission.core.wrapper.pipelinestate as ecwp
from emission.core.common import haversine_numpy

TWELVE_HOURS = 12 * 60 * 60


class DwellSegmentationDistFilter(eaist.TripSegmentationMethod):
    def __init__(self, time_threshold, point_threshold, distance_threshold):
        """
        Determines segmentation points for location points that were generated using a
        distance filter (i.e. the phone reports a new point every n meters). Note that
        this algorithm expects a time gap between subsequent points (even when generated
        via a distance filter) to detect a trip end. For example, on iOS, a few extra points
        may be reported even when the phone is not in motion (possibly because of low-quality
        GPS fixes causing zigzagging). These extra points need to be filtered out.

        :param time_threshold: The minimum time gap (in seconds) between points to consider a trip end.
        :param point_threshold: (Currently unused) The number of points to look back for a valid trip segmentation.
        :param distance_threshold: The minimum distance (in meters) between points for a valid segmentation.
        """
        self.time_threshold = time_threshold
        self.point_threshold = point_threshold
        self.distance_threshold = distance_threshold

    def segment_into_trips(self, loc_df, transition_df, motion_df):
        """
        A vectorized implementation of the distance–based segmentation.
        This function examines a range of the timeseries data and returns a list of
        segmentation points (as pairs of start and end points) that define trips.
        
        The algorithm computes time differences, distance differences (using the haversine function)
        and speeds between successive points. In addition, it computes two flags:
          - 'tracking_restarted': whether the tracking has been restarted (e.g. due to app restart)
          - 'ongoing_motion': whether there is evidence of motion activity between points.
        
        Candidate segmentation points are those where:
          - The time gap exceeds the time_threshold, AND
          - One or more of the following conditions hold:
              * Tracking has restarted,
              * There is no ongoing motion,
              * The time gap is extremely large (e.g. > 12 hours), or
              * The computed speed is below a threshold (indicating little movement)
          - AND the distance gap is at least the distance_threshold.
        
        A placeholder for a row-by-row check is included for huge invalid timestamp offsets,
        although currently no individual point is invalidated.
        
        Finally, the candidate points are used to split the filtered points into trips.
        
        :param timeseries: The timeseries database interface
        :param time_query: The time range query to select relevant entries.
        :param loc_df: A pandas DataFrame containing filtered location points.
        :return: A list of tuples. Each tuple contains a start and end point (wrapped as AttrDict)
                 that demarcate a trip.
        """
        user_id = loc_df["user_id"].iloc[0]
        loc_df['valid'] = True
        loc_df['index'] = loc_df.index

        self.transition_df = transition_df
        self.motion_df = motion_df

        # --- Compute vectorized differences ---
        # Calculate the time difference (in seconds) between consecutive points.
        loc_df['ts_diff'] = loc_df['ts'].diff()
        # Calculate the distance difference between consecutive points using the haversine function.
        loc_df['dist_diff'] = haversine_numpy(
            loc_df['longitude'].shift(1).to_numpy(), loc_df['latitude'].shift(1).to_numpy(),
            loc_df['longitude'].to_numpy(), loc_df['latitude'].to_numpy()
        )
        # Compute speed (meters per second) from the distance and time differences.
        loc_df['speed'] = loc_df['dist_diff'] / loc_df['ts_diff']

<<<<<<< HEAD
        self.filtered_points_df.loc[:, "valid"] = True

        self.transition_df = timeseries.get_data_df("statemachine/transition", time_query)
        self.motion_list = timeseries.find_entries(["background/motion_activity"], time_query)

        if len(self.transition_df) > 0:
            logging.debug("self.transition_df = %s" % self.transition_df[["fmt_time", "transition"]])
        else:
            logging.debug("no transitions found. This can happen for continuous sensing")
=======
        # --- Compute auxiliary flags ---
        # Flag points where the tracking has been restarted (e.g., a new sensor session).
        loc_df['tracking_restarted'] = eaisr.tracking_restarted_in_loc_df(loc_df, self.transition_df)
        # Flag points where there is ongoing motion based on sensor-detected motion activities.
        loc_df['ongoing_motion'] = eaisr.ongoing_motion_in_loc_df(loc_df, self.motion_df)
>>>>>>> 869796b8

        # --- Define thresholds for segmentation ---
        # For a candidate segmentation, if the speed is below this threshold, then the phone may be stationary.
        speed_threshold = float(self.distance_threshold * 2) / (self.time_threshold / 2)

        with ect.Timer() as t_loop:
            # --- Identify candidate segmentation points ---
            # A candidate segmentation point must have:
            #   (i) A time gap greater than time_threshold, AND
            #  (ii) Either a tracking restart occurred, there is no ongoing motion,
            #       the time gap exceeds 12 hours, or the computed speed is below speedThreshold,
            #   (iii) The distance gap is at least the distance_threshold.
            candidate_flag = (loc_df['ts_diff'] > self.time_threshold) & (
                (loc_df['tracking_restarted'])
                | (~loc_df['ongoing_motion'])
                | (loc_df['ts_diff'] > TWELVE_HOURS)
                | (loc_df['speed'] < speed_threshold)
            )
            # Replace any missing values (NaN) with False.
            candidate_flag = candidate_flag.fillna(False)

            # --- Placeholder for row-by-row check for huge invalid timestamp offset ---
            # Currently, no individual timestamp is flagged as invalid.
            huge_invalid = np.zeros(len(loc_df), dtype=bool)

            # Exclude any candidates that were invalidated due to huge timestamp offsets.
            candidate_flag = candidate_flag & (~huge_invalid)
            self.last_ts_processed = None

            # --- Split the data into trips using candidate segmentation flags ---
            segmentation_idx_pairs = []
            trip_start_idx = 0
            candidate_indices = np.where(candidate_flag)[0]
            # Iterate over all candidate segmentation points.
            for idx in candidate_indices:
                if idx > trip_start_idx:
                    # Define the current trip to run from trip_start_idx to the point before the candidate index.
                    trip_end_idx = idx - 1
                    segmentation_idx_pairs.append((trip_start_idx, trip_end_idx))
                    self.last_ts_processed = loc_df.iloc[idx]['metadata_write_ts']
                    trip_start_candidates = loc_df[
                        (loc_df['index'] > trip_end_idx) & (loc_df['dist_diff'] >= self.distance_threshold)
                    ]
                    if len(trip_start_candidates) == 0:
                        logging.debug(f'no more candidates after {trip_end_idx}, this is the last trip')
                        trip_start_idx = len(loc_df)
                    else:
                        trip_start_idx = trip_start_candidates.iloc[0]['index']
                        logging.debug(f'using {trip_start_idx} as trip start index')

            # --- Force trip end at the final point if a transition event occurs ---
            # If there is evidence (from transition events) that the user has stopped moving
            # after the last point in our data, force the end of the trip at the final point.
            if len(self.transition_df) > 0 and trip_start_idx < len(loc_df):
                last_point = ad.AttrDict(loc_df.iloc[-1])
                stopped_moving_after_last = self.transition_df[
                    (self.transition_df.ts > last_point.ts) & (self.transition_df.transition == 2)
                ]
                if len(stopped_moving_after_last) > 0:
                    if segmentation_idx_pairs:
                        # Finish out this trip ending at the last point.
                        segmentation_idx_pairs.append((trip_start_idx, len(loc_df) - 1))
                    else:
                        # If no segmentation has been found so far, consider the entire series as one trip.
                        segmentation_idx_pairs.append((0, len(loc_df) - 1))
                    # Record the last processed timestamp.
                    self.last_ts_processed = float(loc_df.iloc[-1]['metadata_write_ts'])

        esds.store_pipeline_time(
            user_id,
            ecwp.PipelineStages.TRIP_SEGMENTATION.name + "/segment_into_trips_dist/loop",
            time.time(),
            t_loop.elapsed
        )

        # --- Convert index pairs to segmentation points ---
        # For each pair of start and end indices, wrap the corresponding rows in an AttrDict
        # so that downstream processes can access fields via attributes.
        segmentation_points = [
            (ad.AttrDict(loc_df.iloc[start_idx]), ad.AttrDict(loc_df.iloc[end_idx]))
            for (start_idx, end_idx) in segmentation_idx_pairs
        ]
        
        logging.info(f'self.last_ts_processed = {self.last_ts_processed}')
        for (p1, p2) in segmentation_points:
            logging.info(f"{p1['index']}, {p1['ts']} -> {p2['index']}, {p2['ts']}")
        return segmentation_points<|MERGE_RESOLUTION|>--- conflicted
+++ resolved
@@ -91,23 +91,11 @@
         # Compute speed (meters per second) from the distance and time differences.
         loc_df['speed'] = loc_df['dist_diff'] / loc_df['ts_diff']
 
-<<<<<<< HEAD
-        self.filtered_points_df.loc[:, "valid"] = True
-
-        self.transition_df = timeseries.get_data_df("statemachine/transition", time_query)
-        self.motion_list = timeseries.find_entries(["background/motion_activity"], time_query)
-
-        if len(self.transition_df) > 0:
-            logging.debug("self.transition_df = %s" % self.transition_df[["fmt_time", "transition"]])
-        else:
-            logging.debug("no transitions found. This can happen for continuous sensing")
-=======
         # --- Compute auxiliary flags ---
         # Flag points where the tracking has been restarted (e.g., a new sensor session).
         loc_df['tracking_restarted'] = eaisr.tracking_restarted_in_loc_df(loc_df, self.transition_df)
         # Flag points where there is ongoing motion based on sensor-detected motion activities.
         loc_df['ongoing_motion'] = eaisr.ongoing_motion_in_loc_df(loc_df, self.motion_df)
->>>>>>> 869796b8
 
         # --- Define thresholds for segmentation ---
         # For a candidate segmentation, if the speed is below this threshold, then the phone may be stationary.
