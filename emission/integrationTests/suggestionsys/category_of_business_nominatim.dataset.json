--- conflicted
+++ resolved
@@ -359,237 +359,6 @@
         },
         "output": []
     },
-<<<<<<< HEAD
-    
-    {
-        "test_name": "Manhattan Beach Kettle",
-        "test_type": "Non-chain restaurant in suburban downtown area",
-        "input": {
-            "loc": {
-                "coordinates": [-118.4097008, 33.8853681],
-                "type": "Point"
-            }
-        },
-        "output": ["diners", "tradamerican"]
-    },
-
-    {
-        "test_name": "Manhattan Beach Beckers",
-        "test_type": "Suburban bakery, non-chain",
-        "input": {
-            "loc": {
-                "coordinates": [-118.4106739, 33.8842780],
-                "type": "Point"
-            }
-        },
-        "output": ["bakeries", "sandwiches", "coffee"]
-    },
-
-    {
-        "test_name": "Manhattan Beach FISHBAR", 
-        "test_type": "Suburban local bar/restaurant, non-chain",
-        "input": {
-            "loc": {
-                "coordinates": [-118.4182952, 33.9017119], 
-                "type": "Point"
-            }
-        },
-        "output": ["seafood", "breakfast_brunch", "newamerican"]
-    },
-
-    {
-        "test_name": "El Segundo Umi",
-        "test_type": "Sushi restaurant in small shopping center",
-        "input": {
-            "loc": {
-                "coordinates": [-118.3947103, 33.9024449],
-                "type": "Point"
-            }
-        },
-        "output": ["japanese", "sushi", "seafood"]
-    },
-
-    {
-        "test_name": "Redondo Beach Captain Kidd's",
-        "test_type": "Fish market in seaside town",
-        "input": {
-            "loc": {
-                "coordinates": [-118.3923475, 33.8434248],
-                "type": "Point"
-            }
-        },
-        "output": ["seafoodmarkets", "seafood", "fishnchips"]
-    },
-
-    {
-        "test_name": "Mira Costa High School Manhattan Beach",
-        "test_type": "Local public school in Los Angeles County",
-        "input": {
-            "loc": {
-                "coordinates": [-118.3893806, 33.8729666],
-                "type": "Point"
-            }
-        },
-        "output": ["highschools"]
-    },
-
-    {
-        "test_name": "El Segundo High School",
-        "test_type": "Local public school in Los Angeles County",
-        "input": {
-            "loc": {
-                "coordinates": [-118.4141835, 33.9245280],
-                "type": "Point"
-            }
-        },
-        "output": ["highschools"]
-    },
-
-    {
-        "test_name": "Torrance Black Bear Diner",
-        "test_type": "Small diner in LA County",
-        "input": {
-            "loc": {
-                "coordinates": [-118.3517050, 33.8060869],
-                "type": "Point"
-            }
-        },
-        "output": ["diners", "breakfast_brunch", "burgers"]
-    },
-
-    {
-        "test_name": "Inglewood In-N-Out Burger",
-        "test_type": "Chain fast food restaurant/drive thru off California freeway",
-        "input": {
-            "loc": {
-                "coordinates": [-118.3324728, 33.9456953],
-                "type": "Point"
-            }
-        },
-        "output": ["burgers", "hotdogs"]
-    },
-
-    {
-        "test_name": "Torrance Memorial Medical Center",
-        "test_type": "Southern California hospital and medical center",
-        "input": {
-            "loc": {
-                "coordinates": [-118.3468133, 33.8124394],
-                "type": "Point"
-            }
-        },
-        "output": ["medcenters"]
-    }, 
-    {
-        "test_name": "Walmart Supercenter",
-        "test_type": "Suburban big box store by itself in a plaza",
-        "input": {
-            "loc": {
-                "coordinates": [-121.9218589, 37.4310221],
-                "type": "Point"
-            }
-        },
-        "output": ["deptstores", "grocery"]
-    }, 
-    {   
-        "test_name": "Loving Hut",
-        "test_type": "Restaurant in a large plaza with other restaurants",
-        "input": {
-            "loc": {
-                "coordinates": [-121.9163240, 37.4208679],
-                "type": "Point"
-            }
-        },
-        "output": ["vegetarian", "vegan", "asianfusion"]
-    }, 
-    {
-        "test_name": "San Francisco Premium Outlets",
-        "test_type": "A large outlet with a lot of stores inside",
-        "input": {
-            "loc": {
-                "coordinates": [-121.8479784, 37.6997385],
-                "type": "Point"
-            }
-        },
-        "output": ["outlet_stores", "shoppingcenters"]
-    },
-    {
-        "test_name": "San Ramon Valley High School",
-        "test_type": "A highschool in a suburban community",
-        "input": {
-            "loc": {
-                "coordinates": [-122.0062950, 37.8273458],
-                "type": "Point"
-            }
-        },
-        "output": ["highschools"]
-    },
-    {
-        "test_name": "Bank of America",
-        "test_type": "A bank that is on the side of a large road",
-        "input": {
-            "loc": {
-                "coordinates": [-121.8937688, 37.4332083],
-                "type": "Point"
-            }
-        },
-        "output": ["banks"]
-    },
-    {
-        "test_name": "Chevron Milpitas",
-        "test_type": "A gas station next to a highway and neighborhood",
-        "input": {
-            "loc": {
-                "coordinates": [-121.9208686, 37.4520320],
-                "type": "Point"
-            }
-        },
-        "output": ["servicestations", "convenience", "carwash"]
-    },
-    {
-        "test_name": "Costco",
-        "test_type": "Suburban big box store in a large plaza",
-        "input": {
-            "loc": {
-                "coordinates": [-122.3210599, 37.8989026],
-                "type": "Point"
-            }
-        },
-        "output": ["hotdog", "pizza", "hotdogs"]
-    }, 
-    {
-        "test_name": "Layang Layang",
-        "test_type": "A restaurant in a plaza with Save Marts",
-        "input": {
-            "loc": {
-                "coordinates": [-121.9110908, 37.4289207],
-                "type": "Point"
-            }
-        },
-        "output": ["malaysian"]
-    }, 
-    {
-        "test_name": "Kaiser Permanente Pediatrics Building",
-        "test_type": "Clinic next to a road",
-        "input": {
-            "loc": {
-                "coordinates": [-121.8938994, 37.4320244],
-                "type": "Point"
-            }
-        },
-        "output": ["medcenters"]
-    }, 
-    {
-        "test_name": "Taco Bell",
-        "test_type": "Chain fast-food restaurant",
-        "input": {
-            "loc": {
-                "coordinates": [-121.8758283, 37.4171766],
-                "type": "Point"
-            }
-        },
-        "output": ["hotdogs", "tex-mex", "mexican"]
-=======
     {
         "test_name": "Pekoe San Jose",
         "test_type": "Tea shop along major road in strip mall",
@@ -807,7 +576,5 @@
             }
         },
         "output": ["parks"]
->>>>>>> da31247b
-    }
-
+    }
 ]