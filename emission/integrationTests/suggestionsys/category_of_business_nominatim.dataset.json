[
    {
        "test_name": "Mountain View Kohls",
        "test_type": "Suburban big box store in local anchor shopping center ",
        "input": {
            "loc": {
                "coordinates": [-122.1078300, 37.4035500],
                "type": "Point"
            }
        },
        "output": ["deptstores", "menscloth", "womenscloth"]
    },
<<<<<<< HEAD
    
    {
        "test_name": "Manhattan Beach Kettle",
        "test_type": "Non-chain restaurant in suburban downtown area",
        "input": {
            "loc": {
                "coordinates": [-118.4097008, 33.8853681],
                "type": "Point"
            }
        },
        "output": ["diners", "tradamerican"]
    },

    {
        "test_name": "Manhattan Beach Beckers",
        "test_type": "Suburban bakery, non-chain",
        "input": {
            "loc": {
                "coordinates": [-118.4106739, 33.8842780],
                "type": "Point"
            }
        },
        "output": ["bakeries", "sandwiches", "coffee"]
    },

    {
        "test_name": "Manhattan Beach FISHBAR", 
        "test_type": "Suburban local bar/restaurant, non-chain",
        "input": {
            "loc": {
                "coordinates": [-118.4182952, 33.9017119], 
                "type": "Point"
            }
        },
        "output": ["seafood", "breakfast_brunch", "newamerican"]
    },

    {
        "test_name": "El Segundo Umi",
        "test_type": "Sushi restaurant in small shopping center",
        "input": {
            "loc": {
                "coordinates": [-118.3947103, 33.9024449],
                "type": "Point"
            }
        },
        "output": ["japanese", "sushi", "seafood"]
    },

    {
        "test_name": "Redondo Beach Captain Kidd's",
        "test_type": "Fish market in seaside town",
        "input": {
            "loc": {
                "coordinates": [-118.3923475, 33.8434248],
                "type": "Point"
            }
        },
        "output": ["seafoodmarkets", "seafood", "fishnchips"]
    },

    {
        "test_name": "Mira Costa High School Manhattan Beach",
        "test_type": "Local public school in Los Angeles County",
        "input": {
            "loc": {
                "coordinates": [-118.3893806, 33.8729666],
                "type": "Point"
            }
        },
        "output": ["highschools"]
    },

    {
        "test_name": "El Segundo High School",
        "test_type": "Local public school in Los Angeles County",
        "input": {
            "loc": {
                "coordinates": [-118.4141835, 33.9245280],
                "type": "Point"
            }
        },
        "output": ["highschools"]
    },

    {
        "test_name": "Torrance Black Bear Diner",
        "test_type": "Small diner in LA County",
        "input": {
            "loc": {
                "coordinates": [-118.3517050, 33.8060869],
                "type": "Point"
            }
        },
        "output": ["diners", "breakfast_brunch", "burgers"]
    },

    {
        "test_name": "Inglewood In-N-Out Burger",
        "test_type": "Chain fast food restaurant/drive thru off California freeway",
        "input": {
            "loc": {
                "coordinates": [-118.3324728, 33.9456953],
                "type": "Point"
            }
        },
        "output": ["burgers", "hotdogs"]
    },

    {
        "test_name": "Torrance Memorial Medical Center",
        "test_type": "Southern California hospital and medical center",
        "input": {
            "loc": {
                "coordinates": [-118.3468133, 33.8124394],
                "type": "Point"
            }
        },
        "output": ["medcenters"]
    }, 
    {
        "test_name": "Walmart Supercenter",
        "test_type": "Suburban big box store by itself in a plaza",
        "input": {
            "loc": {
                "coordinates": [-121.9218589, 37.4310221],
                "type": "Point"
            }
        },
        "output": ["deptstores", "grocery"]
    }, 
    {   
        "test_name": "Loving Hut",
        "test_type": "Restaurant in a large plaza with other restaurants",
        "input": {
            "loc": {
                "coordinates": [-121.9163240, 37.4208679],
                "type": "Point"
            }
        },
        "output": ["vegetarian", "vegan", "asianfusion"]
    }, 
    {
        "test_name": "San Francisco Premium Outlets",
        "test_type": "A large outlet with a lot of stores inside",
        "input": {
            "loc": {
                "coordinates": [-121.8479784, 37.6997385],
                "type": "Point"
            }
        },
        "output": ["outlet_stores", "shoppingcenters"]
    },
    {
        "test_name": "San Ramon Valley High School",
        "test_type": "A highschool in a suburban community",
        "input": {
            "loc": {
                "coordinates": [-122.0062950, 37.8273458],
                "type": "Point"
            }
        },
        "output": ["highschools"]
    },
    {
        "test_name": "Bank of America",
        "test_type": "A bank that is on the side of a large road",
        "input": {
            "loc": {
                "coordinates": [-121.8937688, 37.4332083],
                "type": "Point"
            }
        },
        "output": ["banks"]
    },
    {
        "test_name": "Chevron Milpitas",
        "test_type": "A gas station next to a highway and neighborhood",
        "input": {
            "loc": {
                "coordinates": [-121.9208686, 37.4520320],
                "type": "Point"
            }
        },
        "output": ["servicestations", "convenience", "carwash"]
    },
    {
        "test_name": "Costco",
        "test_type": "Suburban big box store in a large plaza",
        "input": {
            "loc": {
                "coordinates": [-122.3210599, 37.8989026],
                "type": "Point"
            }
        },
        "output": ["hotdog", "pizza", "hotdogs"]
    }, 
    {
        "test_name": "Layang Layang",
        "test_type": "A restaurant in a plaza with Save Marts",
        "input": {
            "loc": {
                "coordinates": [-121.9110908, 37.4289207],
                "type": "Point"
            }
        },
        "output": ["malaysian"]
    }, 
    {
        "test_name": "Kaiser Permanente Pediatrics Building",
        "test_type": "Clinic next to a road",
        "input": {
            "loc": {
                "coordinates": [-121.8938994, 37.4320244],
                "type": "Point"
            }
        },
        "output": ["medcenters"]
    }, 
    {
        "test_name": "Taco Bell",
        "test_type": "Chain fast-food restaurant",
        "input": {
            "loc": {
                "coordinates": [-121.8758283, 37.4171766],
                "type": "Point"
            }
        },
        "output": ["hotdogs", "tex-mex", "mexican"]
=======

    {
        "test_name": "Trattoria Oliverii",
        "test_type": "Italian food inn downtown area in North suburb of Chicago ",
        "input": {
            "loc": {
                "coordinates": [-87.8280804, 42.1282360],
                "type": "Point"
            }
        },
        "output": ["pizza", "italian"]
    },

    {
        "test_name": "Landmark Inn",
        "test_type": "The single bar that older people and recent college grads find in downtown area in North suburb of Chicago ",
        "input": {
            "loc": {
                "coordinates": [-87.8278122,  42.1284190],
                "type": "Point"
            }
        },
        "output": ["bars", "newamerican"]
    },

    {
        "test_name": "Northbrook Public Library",
        "test_type": "Where I spent a lot of my childhood, reading, studying and crying in North suburb of Chicago ",
        "input": {
            "loc": {
                "coordinates": [-87.8310260,  42.1305753],
                "type": "Point"
            }
        },
        "output": ["libraries"]
    },

    {
        "test_name": "Sunset Foods",
        "test_type": "A pretty good grocery joint in North suburb of Chicago ",
        "input": {
            "loc": {
                "coordinates": [-87.8262419, 42.1320020],
                "type": "Point"
            }
        },
        "output": ["grocery", "delis"]
    },

    {
        "test_name": "Chase Bank",
        "test_type": "A Chase Bank in a North suburb of Chicago ",
        "input": {
            "loc": {
                "coordinates": [-87.8264886, 42.1307608],
                "type": "Point"
            }
        },
        "output": ["banks"]
    },

    {
        "test_name": "Northbrook Police Department",
        "test_type": "A police department in a North suburb of Chicago ... never been ",
        "input": {
            "loc": {
                "coordinates": [-87.8575364, 42.1269540],
                "type": "Point"
            }
        },
        "output": ["policedepartments"]
    },

    {
        "test_name": "CineBistro at Solaris",
        "test_type": "A movie theater in Vail, CO ",
        "input": {
            "loc": {
                "coordinates": [-106.3762184, 39.6422828],
                "type": "Point"
            }
        },
        "output": ["movietheaters", "lounges", "burgers"]
    },

    {
        "test_name": "10th Mountain Whiskey and Spirit Co",
        "test_type": "A whiskey and spirit company in Vail, CO ",
        "input": {
            "loc": {
                "coordinates": [-106.3778327, 39.6430009],
                "type": "Point"
            }
        },
        "output": ["whiskeybars"]
    },

    {
        "test_name": "Mountain Standard",
        "test_type": "Restaurant in Vail, CO with pretty good seasonal salads ",
        "input": {
            "loc": {
                "coordinates": [-106.3747021, 39.6409689],
                "type": "Point"
            }
        },
        "output": ["newamerican", "burgers", "bars"]
    },

    {
        "test_name": "Building",
        "test_type": "Buidling in Vail, CO ",
        "input": {
            "loc": {
                "coordinates": [-106.3832471, 39.6430976],
                "type": "Point"
            }
        },
        "output": []
>>>>>>> a880553e
    }

]<|MERGE_RESOLUTION|>--- conflicted
+++ resolved
@@ -10,8 +10,6 @@
         },
         "output": ["deptstores", "menscloth", "womenscloth"]
     },
-<<<<<<< HEAD
-    
     {
         "test_name": "Manhattan Beach Kettle",
         "test_type": "Non-chain restaurant in suburban downtown area",
@@ -240,7 +238,7 @@
             }
         },
         "output": ["hotdogs", "tex-mex", "mexican"]
-=======
+    },
 
     {
         "test_name": "Trattoria Oliverii",
@@ -360,7 +358,6 @@
             }
         },
         "output": []
->>>>>>> a880553e
     }
 
 ]