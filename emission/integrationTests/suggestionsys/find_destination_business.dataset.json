--- conflicted
+++ resolved
@@ -238,7 +238,6 @@
         },
         "output": ["Taco Bell", "South Park Victoria Drive", "Milpitas", true]
     },
-<<<<<<< HEAD
 
     {
         "test_name": "Northbrook Village Hall",
@@ -358,7 +357,7 @@
             }
         },
         "output": ["Bitcoin of America", "East Monroe Street", "Chicago", true]
-=======
+    },
     {
         "test_name": "Pekoe San Jose",
         "test_type": "Tea shop along major road in strip mall",
@@ -468,7 +467,5 @@
             }
         },
         "output": ["Department of Motor Vehicles", "Central Avenue", "Fremont", true]
->>>>>>> da31247b
     }
-
 ]