[
    {
        "test_name": "Mountain View Kohls",
        "test_type": "Suburban big box store in local anchor shopping center ",
        "input": {
            "loc": {
                "coordinates": [-122.1078300, 37.4035500],
                "type": "Point"
            }
        },
        "output": ["Kohl's", "Kohl's Mountain View"]
    },
    {
        "test_name": "Manhattan Beach Kettle",
        "test_type": "Non-chain restaurant in suburban downtown area",
        "input": {
            "loc": {
                "coordinates": [-118.4097008, 33.8853681],
                "type": "Point"
            }
        },
        "output": ["Kettle", "The Kettle Manhattan Beach"]
    },
    {
        "test_name": "Manhattan Beach Beckers",
        "test_type": "Suburban bakery, non-chain",
        "input": {
            "loc": {
                "coordinates": [-118.4106739, 33.8842780],
                "type": "Point"
            }
        },
        "output": ["Becker's Bakery and Deli", "Becker's Bakery Manhattan Beach"]
    },

    {
        "test_name": "Manhattan Beach FISHBAR",
        "test_type": "Suburban local bar/restaurant, non-chain",
        "input": {
            "loc": {
                "coordinates": [-118.4182952, 33.9017119],
                "type": "Point"
            }
        },
        "output": ["FISHBAR", "Fishbar Manhattan Beach 2"]
    },

    {
        "test_name": "El Segundo Umi",
        "test_type": "Sushi restaurant in small shopping center",
        "input": {
            "loc": {
                "coordinates": [-118.3947103, 33.9024449],
                "type": "Point"
            }
        },
        "output": ["Umi", "Umi by Hamasuku El Segundo"]
    },

    {
        "test_name": "Redondo Beach Captain Kidd's",
        "test_type": "Fish market in seaside town",
        "input": {
            "loc": {
                "coordinates": [-118.3923475, 33.8434248],
                "type": "Point"
            }
        },
        "output": ["Captain Kidd’s Fish Market", "Captain Kidd’s Redondo Beach 4", "Captain Kidd's Fish Market & Restaurant"]
    },

     {
        "test_name": "Mira Costa High School Manhattan Beach",
        "test_type": "Local public school in Los Angeles County",
        "input": {
            "loc": {
                "coordinates": [-118.3893806, 33.8729666],
                "type": "Point"
            }
        },
        "output": ["Mira Costa High School", "Mira Costa High School Manhattan Beach"]
    },

    {
        "test_name": "El Segundo High School",
        "test_type": "Local public school in Los Angeles County",
        "input": {
            "loc": {
                "coordinates": [-118.4141835, 33.9245280],
                "type": "Point"
            }
        },
        "output": ["El Segundo High School", "El Segundo High School El Segundo"]
    },

     {
        "test_name": "Torrance Black Bear Diner",
        "test_type": "Small diner in LA County",
        "input": {
            "loc": {
                "coordinates": [-118.3517050, 33.8060869],
                "type": "Point"
            }
        },
        "output": ["Black Bear Diner", "Black Bear Diner Torrance", "Torrance Black Bear Diner"]
    },

     {
        "test_name": "Inglewood In-N-Out Burger",
        "test_type": "Chain fast food restaurant/drive thru off California freeway",
        "input": {
            "loc": {
                "coordinates": [-118.3324728, 33.9456953],
                "type": "Point"
            }
        },
        "output": ["In-N-Out Burger", "In-N-Out Burger Inglewood"]
    },

    {
        "test_name": "Torrance Memorial Medical Center",
        "test_type": "Southern California hospital and medical center",
        "input": {
            "loc": {
                "coordinates": [-118.3468133, 33.8124394],
                "type": "Point"
            }
        },
<<<<<<< HEAD
        "output": ["Torrance Memorial Medical Center", "Lomita Boulevard", "Torrance", true]
    },
=======
        "output": ["Torrance Memorial Medical Center", "Torrance Memorial Medical Center Torrance", "Surgery Center of South Bay"]
    }, 
>>>>>>> 5eeac044
    {
        "test_name": "Walmart Supercenter",
        "test_type": "Suburban big box store by itself in a plaza",
        "input": {
            "loc": {
                "coordinates": [-121.9218589, 37.4310221],
                "type": "Point"
            }
        },
<<<<<<< HEAD
        "output": ["Walmart Supercenter", "Ranch Drive", "Milpitas", true]
    },
    {
=======
        "output": ["Walmart Supercenter", "Walmart Supercenter Milpitas", "Walmart Photo Center"]
    }, 
    {   
>>>>>>> 5eeac044
        "test_name": "Loving Hut",
        "test_type": "Restaurant in a large plaza with other restaurants",
        "input": {
            "loc": {
                "coordinates": [-121.9163240, 37.4208679],
                "type": "Point"
            }
        },
<<<<<<< HEAD
        "output": ["Loving Hut", "Barber Lane", "Milpitas", true]
    },
=======
        "output": ["Loving Hut", "Loving Hut Milpitas Milpitas"]
    }, 
>>>>>>> 5eeac044
    {
        "test_name": "San Francisco Premium Outlets",
        "test_type": "A large outlet with a lot of stores inside",
        "input": {
            "loc": {
                "coordinates": [-121.8479784, 37.6997385],
                "type": "Point"
            }
        },
        "output": ["San Francisco Premium Outlets", "San Francisco Premium Outlets Livermore 3"]
    },
    {
        "test_name": "San Ramon Valley High School",
        "test_type": "A highschool in a suburban community",
        "input": {
            "loc": {
                "coordinates": [-122.0062950, 37.8273458],
                "type": "Point"
            }
        },
        "output": ["San Ramon Valley High School", "San Ramon Valley High School Danville"]
    },
    {
        "test_name": "Bank of America",
        "test_type": "A bank that is on the side of a large road",
        "input": {
            "loc": {
                "coordinates": [-121.8937688, 37.4332083],
                "type": "Point"
            }
        },
        "output": ["Bank of America", "Bank of America Milpitas", "Bank of America Financial Center"]
    },
    {
        "test_name": "Chevron Milpitas",
        "test_type": "A gas station next to a highway and neighborhood",
        "input": {
            "loc": {
                "coordinates": [-121.9208686, 37.4520320],
                "type": "Point"
            }
        },
        "output": ["Chevron Milpitas", "Chevron Milpitas 3"]
    },
    {
        "test_name": "Costco",
        "test_type": "Suburban big box store in a large plaza",
        "input": {
            "loc": {
                "coordinates": [-122.3210599, 37.8989026],
                "type": "Point"
            }
        },
<<<<<<< HEAD
        "output": ["Costco", "Central Avenue", "Richmond", true]
    },
=======
        "output": ["Costco", "Costco Richmond", "Costco Bakery"]
    }, 
>>>>>>> 5eeac044
    {
        "test_name": "Layang Layang",
        "test_type": "A restaurant in a plaza with Save Marts",
        "input": {
            "loc": {
                "coordinates": [-121.9110908, 37.4289207],
                "type": "Point"
            }
        },
<<<<<<< HEAD
        "output": ["Layang Layang", "West Calaveras Boulevard", "Milpitas", true]
    },
=======
        "output": ["Layang Layang", "Layang Layang Milpitas", "Layang Layang Malaysian Cuisine"]
    }, 
>>>>>>> 5eeac044
    {
        "test_name": "Kaiser Permanente Pediatrics Building",
        "test_type": "Clinic next to a road",
        "input": {
            "loc": {
                "coordinates": [-121.8938994, 37.4320244],
                "type": "Point"
            }
        },
<<<<<<< HEAD
        "output": ["Kaiser Permanente Pediatrics Building", "Los Coches Street", "Milpitas", true]
    },
=======
        "output": ["Kaiser Permanente Pediatrics Building", "Kaiser Permanente Pediatrics Building Milpitas 2"]
    }, 
>>>>>>> 5eeac044
    {
        "test_name": "Taco Bell",
        "test_type": "Chain fast-food restaurant",
        "input": {
            "loc": {
                "coordinates": [-121.8758283, 37.4171766],
                "type": "Point"
            }
        },
        "output": ["Taco Bell", "Taco Bell Milpitas"]
    },

    {
        "test_name": "Northbrook Village Hall",
        "test_type": "Village hall in downtown area in North suburb of Chicago ",
        "input": {
            "loc": {
                "coordinates": [-87.8311015, 42.1296436],
                "type": "Point"
            }
        },
        "output": ["Northbrook Village Hall", "Village Hall Northbrook", "Northbrook Village Hall", "northbrook Village hall", ]
    },

    {
        "test_name": "Patisserie Coralie",
        "test_type": "A local patisserie in downtown area in North suburb of Chicago ",
        "input": {
            "loc": {
                "coordinates": [-87.6799562,  42.0461498],
                "type": "Point"
            }
        },
        "output": ["Patisserie Coralie", "Patisserie Coralie Evanston"]
    },

    {
        "test_name": "Northbrook Public Library",
        "test_type": "Where I spent a lot of my childhood, reading, studying and crying in North suburb of Chicago ",
        "input": {
            "loc": {
                "coordinates": [-87.8310260,  42.1305753],
                "type": "Point"
            }
        },
        "output": ["Northbrook Public Library", "Northbrook Public Library Northbrook"]
    },

    {
        "test_name": "Music Institute of Chicago",
        "test_type": "A music institute of study in North suburb of Chicago ",
        "input": {
            "loc": {
                "coordinates": [-87.6807234, 42.0449701],
                "type": "Point"
            }
        },
        "output": ["Music Institute of Chicago", "Music Institute of Chicago Evanston"]
    },

    {
        "test_name": "Town Cleaners",
        "test_type": "A local dry cleaners in a North suburb of Chicago ",
        "input": {
            "loc": {
                "coordinates": [-87.6803244,  42.0454404],
                "type": "Point"
            }
        },
        "output": ["Town Cleaners", "Town Cleaners Evanston"]
    },

    {
        "test_name": "RadioShack Evanston",
        "test_type": "A RadioShack for music-related tech products in a North suburb of Chicago ",
        "input": {
            "loc": {
                "coordinates": [-87.6815733, 42.0483088],
                "type": "Point"
            }
        },
        "output": ["RadioShack", "RadioShack Evanston"]
    },

    {
        "test_name": "Squash Blossom",
        "test_type": "A local jewlery store in Vail, CO ",
        "input": {
            "loc": {
                "coordinates": [-106.3744452, 39.6405737],
                "type": "Point"
            }
        },
        "output": ["Squash Blossom", "Squash Blossom Vail 2"]
    },

    {
        "test_name": "Garfinkel's",
        "test_type": "A locally owned restaurant in Vail, CO (Lionshead Village) ",
        "input": {
            "loc": {
                "coordinates": [-106.3878760, 39.6432528],
                "type": "Point"
            }
        },
        "output": ["Garfinkel's", "Garfinkel's Vail"]
    },

    {
        "test_name": "Art Institute of Chicago Garden",
        "test_type": "World-Renowned museum of art in Chicago, garden ",
        "input": {
            "loc": {
                "coordinates": [-87.6236237, 41.8795675],
                "type": "Point"
            }
        },
        "output": ["Art Institute's Gardens", "Art Institute of Chicago Chicago 3", "The Art Institute of Chicago"]
    },

    {
        "test_name": "Bitcoin of America",
        "test_type": "A bitcoin front-facing company in Chicago ",
        "input": {
            "loc": {
                "coordinates": [-87.6256760, 41.8805215],
                "type": "Point"
            }
        },
        "output": ["Bitcoin of America", ""]
    },
    {
        "test_name": "Pekoe San Jose",
        "test_type": "Tea shop along major road in strip mall",
        "input": {
            "loc": {
                "coordinates": [-121.7897235, 37.3146154],
                "type": "Point"
            }
        },
        "output": ["Pekoe", "Pekoe San Jose"]
    },
    {
        "test_name": "99 Ranch Market Fremont",
        "test_type": "Asian Supermarket in strip mall",
        "input": {
            "loc": {
                "coordinates": [-121.9309053, 37.4881864],
                "type": "Point"
            }
        },
        "output": ["99 Ranch Market", "99 Ranch Market Fremont"]
    },
    {
        "test_name": "Mission San Jose High School Fremont",
        "test_type": "Suburban high school in residential area",
        "input": {
            "loc": {
                "coordinates": [-121.935992, 37.5443018],
                "type": "Point"
            }
        },
        "output": ["Mission San Jose High School", "Mission San Jose High School Fremont"]
    },
    {
        "test_name": "Giraffe Learning Center",
        "test_type": "after school tutoring place in strip mall",
        "input": {
            "loc": {
                "coordinates": [-121.9485068, 37.5417558],
                "type": "Point"
            }
        },
        "output": ["Giraffe Learning Center", "Giraffe Learning Center Fremont"]
    },
    {
        "test_name": "Costco",
        "test_type": "large wholesale store w/ food court in suburban strip mall",
        "input": {
            "loc": {
                "coordinates": [-121.9752093, 37.5016114],
                "type": "Point"
            }
        },
        "output": ["Costco", "Costco Fremont"]
    },
    {
        "test_name": "Ohlone College",
        "test_type": "large community college in suburban area",
        "input": {
            "loc": {
                "coordinates": [-121.9168524, 37.5298962],
                "type": "Point"
            }
        },
        "output": ["Ohlone College", "Ohlone College Fremont"]
    },
    {
        "test_name": "Holiday Inn San Jose - Silicon Valley",
        "test_type": "large hotel in urban area",
        "input": {
            "loc": {
                "coordinates": [-121.9099833, 37.361147],
                "type": "Point"
            }
        },
        "output": ["Holiday Inn San Jose - Silicon Valley", "Holiday Inn San Jose Silicon Valley San Jose"]
    },
    {
        "test_name": "Annie Hair & Beauty",
        "test_type": "barber shop in strip mall",
        "input": {
            "loc": {
                "coordinates": [-121.9318015, 37.4891932],
                "type": "Point"
            }
        },
        "output": ["Annie Hair & Beauty", "Annie Hair & Beauty Fremont"]
    },
    {
        "test_name": "Quik Stop",
        "test_type": "gas station near highway onramp",
        "input": {
            "loc": {
                "coordinates": [-121.9392133, 37.5307587],
                "type": "Point"
            }
        },
        "output": ["Quik Stop", "Quik Stop Fremont"]
    },
    {
        "test_name": "Department of Motor Vehicles",
        "test_type": "DMV office in central area of town",
        "input": {
            "loc": {
                "coordinates": [-122.0093908, 37.5533451],
                "type": "Point"
            }
        },
        "output": ["Department of Motor Vehicles", "Department of Motor Vehicles Fremont 4"]
    }
]<|MERGE_RESOLUTION|>--- conflicted
+++ resolved
@@ -126,13 +126,8 @@
                 "type": "Point"
             }
         },
-<<<<<<< HEAD
-        "output": ["Torrance Memorial Medical Center", "Lomita Boulevard", "Torrance", true]
-    },
-=======
         "output": ["Torrance Memorial Medical Center", "Torrance Memorial Medical Center Torrance", "Surgery Center of South Bay"]
-    }, 
->>>>>>> 5eeac044
+    },
     {
         "test_name": "Walmart Supercenter",
         "test_type": "Suburban big box store by itself in a plaza",
@@ -142,15 +137,9 @@
                 "type": "Point"
             }
         },
-<<<<<<< HEAD
-        "output": ["Walmart Supercenter", "Ranch Drive", "Milpitas", true]
-    },
-    {
-=======
         "output": ["Walmart Supercenter", "Walmart Supercenter Milpitas", "Walmart Photo Center"]
-    }, 
-    {   
->>>>>>> 5eeac044
+    },
+    {
         "test_name": "Loving Hut",
         "test_type": "Restaurant in a large plaza with other restaurants",
         "input": {
@@ -159,13 +148,8 @@
                 "type": "Point"
             }
         },
-<<<<<<< HEAD
-        "output": ["Loving Hut", "Barber Lane", "Milpitas", true]
-    },
-=======
         "output": ["Loving Hut", "Loving Hut Milpitas Milpitas"]
-    }, 
->>>>>>> 5eeac044
+    },
     {
         "test_name": "San Francisco Premium Outlets",
         "test_type": "A large outlet with a lot of stores inside",
@@ -219,13 +203,8 @@
                 "type": "Point"
             }
         },
-<<<<<<< HEAD
-        "output": ["Costco", "Central Avenue", "Richmond", true]
-    },
-=======
         "output": ["Costco", "Costco Richmond", "Costco Bakery"]
-    }, 
->>>>>>> 5eeac044
+    },
     {
         "test_name": "Layang Layang",
         "test_type": "A restaurant in a plaza with Save Marts",
@@ -235,13 +214,8 @@
                 "type": "Point"
             }
         },
-<<<<<<< HEAD
-        "output": ["Layang Layang", "West Calaveras Boulevard", "Milpitas", true]
-    },
-=======
         "output": ["Layang Layang", "Layang Layang Milpitas", "Layang Layang Malaysian Cuisine"]
-    }, 
->>>>>>> 5eeac044
+    },
     {
         "test_name": "Kaiser Permanente Pediatrics Building",
         "test_type": "Clinic next to a road",
@@ -251,13 +225,8 @@
                 "type": "Point"
             }
         },
-<<<<<<< HEAD
-        "output": ["Kaiser Permanente Pediatrics Building", "Los Coches Street", "Milpitas", true]
-    },
-=======
         "output": ["Kaiser Permanente Pediatrics Building", "Kaiser Permanente Pediatrics Building Milpitas 2"]
-    }, 
->>>>>>> 5eeac044
+    },
     {
         "test_name": "Taco Bell",
         "test_type": "Chain fast-food restaurant",
