import unittest
import logging
import json
import bson.json_util as bju
import argparse
import numpy as np

import emission.core.wrapper.entry as ecwe
import emission.analysis.userinput.matcher as eaum
import emission.storage.decorations.trip_queries as esdt

# Test imports
import emission.tests.common as etc

class TestUserInputFakeData(unittest.TestCase):
    def setUp(self):
        pass

    def tearDown(self):
        pass

    ### This is a test which tests the expected behavior of the list class that the
    # `del_entries_with_index` function uses
    # We're trying to remove all entries matching 'b'
    # we don't use remove directly because we want to use a lambda function to find matches by 'id'
    # instead of matching all values
    def testDirectFindRemoveEntries(self):
        # Approach 1: finding indices and then deleting them, does not work
        self.testUUID = "INVALID_DUMMY"
        test_arr = ['a', 'b', 'c', 'b', 'c']
        indices = [i for i, v in enumerate(test_arr) if v == 'b']
        self.assertEqual(indices, [1, 3])
        with self.assertRaisesRegex(TypeError, "list indices must be integers or slices, not list"):
            del test_arr[indices]
        del test_arr[indices[0]]
        self.assertEqual(test_arr, ['a', 'c', 'b', 'c'])
        del test_arr[indices[1]]
        self.assertEqual(test_arr, ['a', 'c', 'b'])
        self.assertTrue('b' in test_arr)

        # Approach 2: creating a new list through filtering does work
        test_arr = ['a', 'b', 'c', 'b', 'c']
        no_b_arr = [v for v in test_arr if v != 'b']
        self.assertNotIn("b", no_b_arr)
        self.assertEqual(no_b_arr, ["a", "c", "c"])

        # array addition manipulation
        test_arr = []
        test_arr.extend({"m": "a", "d": "b"})
        self.assertEqual(test_arr, ["m", "d"])
        test_arr = []
        test_arr.append({"m": "a", "d": "b"})
        self.assertEqual(test_arr, [{"m": "a", "d": "b"}])
        test_arr.append({"m": "z", "d": "y"})
        self.assertEqual(test_arr, [{"m": "a", "d": "b"}, {"m": "z", "d": "y"}])

    # This is a unit test 
    def testHandleSingleMostRecentMatch(self):
        # Single match for one multi-label
        fake_ct = ecwe.Entry({"metadata": {"key": "analysis/confirmed_trip"}, "data": {"user_input": {}}})
        fake_match = ecwe.Entry({"metadata": {"key": "manual/mode_confirm"}, "data": {"label": "FOO"}})
        eaum.handle_single_most_recent_match(fake_ct, fake_match)
        self.assertEqual(fake_ct["data"]["user_input"], {"mode_confirm": "FOO"})

        # Single match for two multi-labels
        fake_ct = ecwe.Entry({"metadata": {"key": "analysis/confirmed_trip"}, "data": {"user_input": {}}})
        fake_matches = [
            ecwe.Entry({"metadata": {"key": "manual/mode_confirm"}, "data": {"label": "FOO"}}),
            ecwe.Entry({"metadata": {"key": "manual/purpose_confirm"}, "data": {"label": "BAR"}})
        ]
        for fm in fake_matches:
            eaum.handle_single_most_recent_match(fake_ct, fm)
        self.assertEqual(fake_ct["data"]["user_input"], {"mode_confirm": "FOO", "purpose_confirm": "BAR"})

        # Multiple matches for two multi-labels
        fake_ct = ecwe.Entry({"metadata": {"key": "analysis/confirmed_trip"}, "data": {"user_input": {}}})
        fake_matches = [
            ecwe.Entry({"metadata": {"key": "manual/mode_confirm"}, "data": {"label": "FOO"}}),
            ecwe.Entry({"metadata": {"key": "manual/purpose_confirm"}, "data": {"label": "BAR"}}),
            ecwe.Entry({"metadata": {"key": "manual/mode_confirm"}, "data": {"label": "GOO"}}),
            ecwe.Entry({"metadata": {"key": "manual/purpose_confirm"}, "data": {"label": "JAR"}})
        ]
        for fm in fake_matches:
            eaum.handle_single_most_recent_match(fake_ct, fm)
        self.assertEqual(fake_ct["data"]["user_input"], {"mode_confirm": "GOO", "purpose_confirm": "JAR"})

        # Single match for a trip user input
        fake_ct = ecwe.Entry({"metadata": {"key": "analysis/confirmed_trip"}, "data": {"user_input": {}}})
        fake_matches = [
            ecwe.Entry({"metadata": {"key": "manual/trip_user_input"}, "data": {"label": "2 modes, 2 purposes"}})
        ]
        for fm in fake_matches:
            eaum.handle_single_most_recent_match(fake_ct, fm)
        self.assertEqual(fake_ct["data"]["user_input"], {"trip_user_input": fake_matches[0]})

        # multiple matches for a trip user input
        fake_ct = ecwe.Entry({"metadata": {"key": "analysis/confirmed_trip"}, "data": {"user_input": {}}})
        fake_matches = [
            ecwe.Entry({"metadata": {"key": "manual/trip_user_input"}, "data": {"label": "2 modes, 2 purposes"}}),
            ecwe.Entry({"metadata": {"key": "manual/trip_user_input"}, "data": {"label": "5 modes, 5 purposes"}})
        ]
        for fm in fake_matches:
            eaum.handle_single_most_recent_match(fake_ct, fm)
        self.assertEqual(fake_ct["data"]["user_input"], {"trip_user_input": fake_matches[1]})

    def testHandleMultiNonDeletedMatch(self):
        # Single add match
        fake_ct = ecwe.Entry({"metadata": {"key": "analysis/confirmed_trip"}, "data": {"user_input": {}}})
        fake_match = ecwe.Entry({"metadata": {"key": "manual/trip_addition_input"}, "data": {"xmlResponse": "<foo></foo>", "status": "ACTIVE"}})
        eaum.handle_multi_non_deleted_match(fake_ct, fake_match)
        self.assertEqual(len(fake_ct["data"]["additions"]), 1)
        self.assertEqual(fake_ct["data"]["additions"], [fake_match])

        # Two add matches
        fake_ct = ecwe.Entry({"metadata": {"key": "analysis/confirmed_trip"}, "data": {"user_input": {}}})
        fake_matches = [
            ecwe.Entry({"metadata": {"key": "manual/trip_addition_input"}, "data": {"xmlResponse": "<foo></foo>", "status": "ACTIVE"}}),
            ecwe.Entry({"metadata": {"key": "manual/trip_addition_input"}, "data": {"xmlResponse": "<bar></bar>", "status": "ACTIVE"}})
        ]
        for fm in fake_matches:
            eaum.handle_multi_non_deleted_match(fake_ct, fm)
        self.assertEqual(len(fake_ct["data"]["additions"]), 2)
        self.assertEqual(fake_ct["data"]["additions"], fake_matches)
    
        # Add two, delete one
        fake_ct = ecwe.Entry({"metadata": {"key": "analysis/confirmed_trip"}, "data": {"user_input": {}}})
        fake_matches = [
            ecwe.Entry({"metadata": {"key": "manual/trip_addition_input"}, "data": {"xmlResponse": "<foo></foo>", "status": "ACTIVE", "match_id": "foo"}}),
            ecwe.Entry({"metadata": {"key": "manual/trip_addition_input"}, "data": {"xmlResponse": "<bar></bar>", "status": "ACTIVE", "match_id": "bar"}}),
            ecwe.Entry({"metadata": {"key": "manual/trip_addition_input"}, "data": {"status": "DELETED", "match_id": "foo"}})
        ]
        for fm in fake_matches:
            eaum.handle_multi_non_deleted_match(fake_ct, fm)
        # Add two, delete 1, we end up with one
        self.assertEqual(len(fake_ct["data"]["additions"]), 1)
        # and it should be the bar entry
        self.assertEqual(fake_ct["data"]["additions"], [fake_matches[1]])

        # Add two, delete two
        fake_ct = ecwe.Entry({"metadata": {"key": "analysis/confirmed_trip"}, "data": {"user_input": {}}})
        fake_matches = [
            ecwe.Entry({"metadata": {"key": "manual/trip_addition_input"}, "data": {"xmlResponse": "<foo></foo>", "status": "ACTIVE", "match_id": "foo"}}),
            ecwe.Entry({"metadata": {"key": "manual/trip_addition_input"}, "data": {"xmlResponse": "<bar></bar>", "status": "ACTIVE", "match_id": "bar"}}),
            ecwe.Entry({"metadata": {"key": "manual/trip_addition_input"}, "data": {"status": "DELETED", "match_id": "foo"}}),
            ecwe.Entry({"metadata": {"key": "manual/trip_addition_input"}, "data": {"status": "DELETED", "match_id": "bar"}})
        ]
        for fm in fake_matches:
            eaum.handle_multi_non_deleted_match(fake_ct, fm)
        # Add two, delete two, we end up with none
        self.assertEqual(len(fake_ct["data"]["additions"]), 0)
        # and it should be the bar entry
        self.assertEqual(fake_ct["data"]["additions"], [])

        # Add none, delete two existing
<<<<<<< HEAD
        fake_ct = ecwe.Entry({"metadata": {"key": "analysis/confirmed_trip"}, "data": {"user_input": {}, "additions": [
                {"match_id": "foo", "metadata": {"key": "manual/trip_addition_input"}, "data": {"xmlResponse": "<foo></foo>", "status": "ACTIVE"}},
                {"match_id": "bar", "metadata": {"key": "manual/trip_addition_input"}, "data": {"xmlResponse": "<bar></bar>", "status": "ACTIVE"}}
=======
        fake_ct = ecwe.Entry({"metadata": {"key": "analysis/confirmed_trip"}, "data": {"user_input": {}, "trip_addition": [
                {"metadata": {"key": "manual/trip_addition_input"}, "data": {"xmlResponse": "<foo></foo>", "status": "ACTIVE", "match_id": "foo"}},
                {"metadata": {"key": "manual/trip_addition_input"}, "data": {"xmlResponse": "<bar></bar>", "status": "ACTIVE", "match_id": "bar"}}
>>>>>>> 9aed65d5
        ]}})
        fake_matches = [
            ecwe.Entry({"metadata": {"key": "manual/trip_addition_input"}, "data": {"status": "DELETED", "match_id": "foo"}}),
            ecwe.Entry({"metadata": {"key": "manual/trip_addition_input"}, "data": {"status": "DELETED", "match_id": "bar"}})
        ]
        for fm in fake_matches:
            eaum.handle_multi_non_deleted_match(fake_ct, fm)
        # Existing two, delete two, we end up with none
        self.assertEqual(len(fake_ct["data"]["additions"]), 0)
        # and it should be the bar entry
        self.assertEqual(fake_ct["data"]["additions"], [])

        # Add none, delete non-existing
<<<<<<< HEAD
        fake_ct = ecwe.Entry({"metadata": {"key": "analysis/confirmed_trip"}, "data": {"user_input": {}, "additions": [
                {"match_id": "foo", "metadata": {"key": "manual/trip_addition_input"}, "data": {"xmlResponse": "<foo></foo>", "status": "ACTIVE"}}
=======
        fake_ct = ecwe.Entry({"metadata": {"key": "analysis/confirmed_trip"}, "data": {"user_input": {}, "trip_addition": [
                {"metadata": {"key": "manual/trip_addition_input"}, "data": {"xmlResponse": "<foo></foo>", "status": "ACTIVE", "match_id": "foo"}}
>>>>>>> 9aed65d5
        ]}})
        fake_matches = [
            ecwe.Entry({"metadata": {"key": "manual/trip_addition_input"}, "data": {"status": "DELETED", "match_id": "bar"}})
        ]
        for fm in fake_matches:
            eaum.handle_multi_non_deleted_match(fake_ct, fm)
        # Existing 1, delete non-existent, we end up with one
        self.assertEqual(len(fake_ct["data"]["additions"]), 1)
        # and it should be the bar entry
<<<<<<< HEAD
        self.assertEqual(fake_ct["data"]["additions"], [{"match_id": "foo", "metadata": {"key": "manual/trip_addition_input"}, "data": {"xmlResponse": "<foo></foo>", "status": "ACTIVE"}}])
=======
        self.assertEqual(fake_ct["data"]["trip_addition"], [{"metadata": {"key": "manual/trip_addition_input"}, "data": {"xmlResponse": "<foo></foo>", "status": "ACTIVE", "match_id": "foo"}}])
>>>>>>> 9aed65d5

    def testFinalCandidate(self):
        # define some filter functions
        always_accept_fn = lambda pc: True
        always_reject_fn = lambda pc: False
        keep_start_lt_10 = lambda pc: pc.data.start_ts < 10

        # single entry multilabel
        single_entry_multilabel = {"metadata": {"key": "manual/mode_confirm", "write_ts": 1, "write_fmt_time": "1"},
            "data": {"start_ts": 8, "label": "foo"}}
        self.assertEqual(esdt.final_candidate(always_accept_fn, [single_entry_multilabel]), single_entry_multilabel)
        self.assertEqual(esdt.final_candidate(always_reject_fn, [single_entry_multilabel]), None)
        self.assertEqual(esdt.final_candidate(keep_start_lt_10, [single_entry_multilabel]), single_entry_multilabel)
        single_entry_multilabel["data"]["start_ts"] = 15
        self.assertEqual(esdt.final_candidate(keep_start_lt_10, [single_entry_multilabel]), None)

        # multi entry multilabel
        multi_entry_multilabel = [
            {"metadata": {"key": "manual/mode_confirm", "write_ts": 1, "write_fmt_time": "1"},
                "data": {"start_ts": 8, "label": "foo"}},
            {"metadata": {"key": "manual/mode_confirm", "write_ts": 2, "write_fmt_time": "2"},
                "data": {"start_ts": 8, "label": "foo"}},
            {"metadata": {"key": "manual/mode_confirm", "write_ts": 3, "write_fmt_time": "3"},
                "data": {"start_ts": 8, "label": "foo"}}]

        self.assertEqual(esdt.final_candidate(always_accept_fn, multi_entry_multilabel), multi_entry_multilabel[2])
        self.assertEqual(esdt.final_candidate(always_reject_fn, multi_entry_multilabel), None)
        self.assertEqual(esdt.final_candidate(keep_start_lt_10, multi_entry_multilabel), multi_entry_multilabel[2])
        multi_entry_multilabel[2]["data"]["start_ts"] = 15
        self.assertEqual(esdt.final_candidate(keep_start_lt_10, multi_entry_multilabel), multi_entry_multilabel[1])


        # multi entry survey
        multi_entry_multilabel = [
            {"metadata": {"key": "manual/trip_user_input", "write_ts": 1, "write_fmt_time": "1"},
                "data": {"xmlResponse": "<foo></foo>", "start_ts": 8, "start_fmt_time": 8}},
            {"metadata": {"key": "manual/trip_user_input", "write_ts": 2, "write_fmt_time": "2"},
                "data": {"xmlResponse": "<bar></bar>", "start_ts": 8, "start_fmt_time": 8}},
            {"metadata": {"key": "manual/trip_user_input", "write_ts": 3, "write_fmt_time": "3"},
                "data": {"xmlResponse": "<jar></jar>", "start_ts": 8, "start_fmt_time": 8}}]

        self.assertEqual(esdt.final_candidate(always_accept_fn, multi_entry_multilabel), multi_entry_multilabel[2])
        self.assertEqual(esdt.final_candidate(always_reject_fn, multi_entry_multilabel), None)
        self.assertEqual(esdt.final_candidate(keep_start_lt_10, multi_entry_multilabel), multi_entry_multilabel[2])
        multi_entry_multilabel[2]["data"]["start_ts"] = 15
        self.assertEqual(esdt.final_candidate(keep_start_lt_10, multi_entry_multilabel), multi_entry_multilabel[1])

    def testGetNotDeletedCandidates(self):
        # define some filter functions
        always_accept_fn = lambda pc: True
        always_reject_fn = lambda pc: False
        keep_start_lt_10 = lambda pc: pc.data.start_ts < 10

        # single entry multilabel
        single_entry_multilabel = {"metadata": {"key": "manual/trip_addition_input", "write_ts": 1, "write_fmt_time": "1"},
            "data": {"start_ts": 8, "xmlResponse": "<foo></foo>", "start_fmt_time": 8, "status": "ACTIVE", "match_id": "foo"}}
        self.assertEqual(esdt.get_not_deleted_candidates(always_accept_fn, [single_entry_multilabel]), [single_entry_multilabel])
        self.assertEqual(esdt.get_not_deleted_candidates(always_reject_fn, [single_entry_multilabel]), [])
        self.assertEqual(esdt.get_not_deleted_candidates(keep_start_lt_10, [single_entry_multilabel]), [single_entry_multilabel])
        single_entry_multilabel["data"]["start_ts"] = 15
        self.assertEqual(esdt.get_not_deleted_candidates(keep_start_lt_10, [single_entry_multilabel]), [])

        # multi entry all active
        multi_entry_multilabel = [
            {"metadata": {"key": "manual/trip_addition_input", "write_ts": 1, "write_fmt_time": "1"},
                "data": {"start_ts": 8, "xmlResponse": "<foo></foo>", "start_fmt_time": 8, "status": "ACTIVE", "match_id": "foo"}},
            {"metadata": {"key": "manual/trip_addition_input", "write_ts": 2, "write_fmt_time": "2"},
                "data": {"start_ts": 8, "xmlResponse": "<foo></foo>", "start_fmt_time": 8, "status": "ACTIVE", "match_id": "bar"}},
            {"metadata": {"key": "manual/trip_addition_input", "write_ts": 3, "write_fmt_time": "3"},
                "data": {"start_ts": 8, "xmlResponse": "<foo></foo>", "start_fmt_time": 8, "status": "ACTIVE", "match_id": "baz"}}]

        self.assertEqual(esdt.get_not_deleted_candidates(always_accept_fn, multi_entry_multilabel), multi_entry_multilabel)
        self.assertEqual(esdt.get_not_deleted_candidates(always_reject_fn, multi_entry_multilabel), [])
        self.assertEqual(esdt.get_not_deleted_candidates(keep_start_lt_10, multi_entry_multilabel), multi_entry_multilabel)
        multi_entry_multilabel[2]["data"]["start_ts"] = 15
        self.assertEqual(esdt.get_not_deleted_candidates(keep_start_lt_10, multi_entry_multilabel), multi_entry_multilabel[0:2])

        # multi entry one not deleted
        multi_entry_multilabel = [
            {"metadata": {"key": "manual/trip_addition_input", "write_ts": 1, "write_fmt_time": "1"},
                "data": {"xmlResponse": "<foo></foo>", "start_ts": 8, "start_fmt_time": 8, "status": "ACTIVE", "match_id": "foo"}},
            {"metadata": {"key": "manual/trip_addition_input", "write_ts": 2, "write_fmt_time": "2"},
                "data": {"xmlResponse": "<bar></bar>", "start_ts": 8, "start_fmt_time": 8, "status": "DELETED", "match_id": "foo"}},
            {"metadata": {"key": "manual/trip_addition_input", "write_ts": 3, "write_fmt_time": "3"},
                "data": {"xmlResponse": "<jar></jar>", "start_ts": 8, "start_fmt_time": 8, "status": "ACTIVE", "match_id": "bar"}}]

        self.assertEqual(esdt.get_not_deleted_candidates(always_accept_fn, multi_entry_multilabel), [multi_entry_multilabel[2]])
        self.assertEqual(esdt.get_not_deleted_candidates(always_reject_fn, multi_entry_multilabel), [])
        self.assertEqual(esdt.get_not_deleted_candidates(keep_start_lt_10, multi_entry_multilabel), [multi_entry_multilabel[2]])
        multi_entry_multilabel[2]["data"]["start_ts"] = 15
        self.assertEqual(esdt.get_not_deleted_candidates(keep_start_lt_10, multi_entry_multilabel), [])

        # multi entry all deleted
        # note that with the current implementation, if we have one deleted entry with id "foo"
        # we delete *all* matching ACTIVE entries, even if there are more than one
        # this is consistent in both testHandleMultiNonDeletedMatch and in this function
        multi_entry_multilabel = [
            {"metadata": {"key": "manual/trip_addition_input", "write_ts": 1, "write_fmt_time": "1"},
                "data": {"xmlResponse": "<foo></foo>", "start_ts": 8, "start_fmt_time": 8, "status": "ACTIVE", "match_id": "foo"}},
            {"metadata": {"key": "manual/trip_addition_input", "write_ts": 2, "write_fmt_time": "2"},
                "data": {"xmlResponse": "<bar></bar>", "start_ts": 8, "start_fmt_time": 8, "status": "DELETED", "match_id": "foo"}},
            {"metadata": {"key": "manual/trip_addition_input", "write_ts": 3, "write_fmt_time": "3"},
                "data": {"xmlResponse": "<jar></jar>", "start_ts": 8, "start_fmt_time": 8, "status": "ACTIVE", "match_id": "foo"}}]

        self.assertEqual(esdt.get_not_deleted_candidates(always_accept_fn, multi_entry_multilabel), [])
        self.assertEqual(esdt.get_not_deleted_candidates(always_reject_fn, multi_entry_multilabel), [])
        self.assertEqual(esdt.get_not_deleted_candidates(keep_start_lt_10, multi_entry_multilabel), [])
        multi_entry_multilabel[2]["data"]["start_ts"] = 15
        self.assertEqual(esdt.get_not_deleted_candidates(keep_start_lt_10, multi_entry_multilabel), [])

        # multi entry only DELETED entries
        multi_entry_multilabel = [
            {"metadata": {"key": "manual/trip_addition_input", "write_ts": 2, "write_fmt_time": "2"},
                "data": {"xmlResponse": "<bar></bar>", "start_ts": 8, "start_fmt_time": 8, "status": "DELETED", "match_id": "foo"}},
            {"metadata": {"key": "manual/trip_addition_input", "write_ts": 3, "write_fmt_time": "3"},
                "data": {"xmlResponse": "<jar></jar>", "start_ts": 8, "start_fmt_time": 8, "status": "DELETED", "match_id": "foo"}}]

        self.assertEqual(esdt.get_not_deleted_candidates(always_accept_fn, multi_entry_multilabel), [])
        self.assertEqual(esdt.get_not_deleted_candidates(always_reject_fn, multi_entry_multilabel), [])
        self.assertEqual(esdt.get_not_deleted_candidates(keep_start_lt_10, multi_entry_multilabel), [])
        multi_entry_multilabel[1]["data"]["start_ts"] = 15
        self.assertEqual(esdt.get_not_deleted_candidates(keep_start_lt_10, multi_entry_multilabel), [])

    def testGetAdditionsForTripObjects(self):
        # We already have an exhaustive set of tests for various matching options.
        # but we had some syntax errors in the additionsForTrip code
        # so let's add a few calls to ensure that it doesn't break
        import emission.storage.timeseries.abstract_timeseries as esta

        # Single add match
        self.testUUID = "INVALID_DUMMY"
        fake_ct = ecwe.Entry({"metadata": {"key": "analysis/confirmed_trip"},
            "data": {"user_input": {}, "start_ts": 5, "end_ts": 15,
                "start_fmt_time": 5, "end_fmt_time": 15}})
        try:
            ts = esta.TimeSeries.get_time_series(self.testUUID)
            fake_match = {"user_id": self.testUUID,
                "metadata": {"key": "manual/trip_addition_input", "write_ts": 1, "write_fmt_time": "1", "time_zone": "UTC"},
                "data": {"start_ts": 8, "end_ts": 10,
                    "label": "answered", "xmlResponse": "<foo></foo>",
                    "start_fmt_time": 8, "status": "ACTIVE", "match_id": "foo"}
                }
            ts.insert(fake_match)
            # Now that we have a `match_id` instead of `_id`, the database inserts an `_id`
            # we need to remove it before checking equality because otherwise the extra field
            # will cause the check to fail
            addition_list = esdt.get_additions_for_timeline_entry_object(ts, fake_ct)
            del addition_list[0]["_id"]
            self.assertEqual(addition_list, [fake_match])
        finally:
            import emission.core.get_database as edb
            edb.get_timeseries_db().delete_many({"user_id": self.testUUID})
       
        ## Note that another issue with using `_id` instead of `match_id` is that
        ## we cannot insert two entries (e.g. one ACTIVE and one DELETED) with the same id into the database.
        ## so for now, the second and third insert fail in this case, and the result is the first entry
        try:
            fake_matches = [
                {"user_id": self.testUUID,
                "metadata": {"key": "manual/trip_addition_input", "write_ts": 1, "write_fmt_time": "1", "time_zone": "UTC"},
                "data": {"start_ts": 8, "end_ts": 10,
                    "label": "answered", "xmlResponse": "<foo></foo>",
                    "start_fmt_time": 8, "status": "ACTIVE", "match_id": "foo"}
                }, {"user_id": self.testUUID,
                "metadata": {"key": "manual/trip_addition_input", "write_ts": 1, "write_fmt_time": "1", "time_zone": "UTC"},
                "data": {"start_ts": 8, "end_ts": 10,
                    "label": "answered", "xmlResponse": "<foo></foo>",
                    "start_fmt_time": 8, "status": "DELETED", "match_id": "foo"}
                }, {"user_id": self.testUUID,
                "metadata": {"key": "manual/trip_addition_input", "write_ts": 1, "write_fmt_time": "1", "time_zone": "UTC"},
                "data": {"start_ts": 9, "end_ts": 12,
                    "label": "answered", "xmlResponse": "<bar></bar>",
                    "start_fmt_time": 8, "status": "ACTIVE", "match_id": "bar"}
                }
            ]
            ts.bulk_insert([ecwe.Entry(e) for e in fake_matches])
            addition_list = esdt.get_additions_for_timeline_entry_object(ts, fake_ct)
            # Now that we have a `match_id` instead of `_id`, the database inserts an `_id`
            # we need to remove it before checking equality because otherwise the extra field
            # will cause the check to fail
            del addition_list[0]["_id"]
            self.assertEqual(addition_list, [fake_matches[2]])
        finally:
            import emission.core.get_database as edb
            edb.get_timeseries_db().delete_many({"user_id": self.testUUID})

if __name__ == '__main__':
    etc.configLogging()

    parser = argparse.ArgumentParser()
    parser.add_argument("--algo_change",
        help="modifications to the algorithm", action="store_true")
    unittest.main()<|MERGE_RESOLUTION|>--- conflicted
+++ resolved
@@ -152,15 +152,9 @@
         self.assertEqual(fake_ct["data"]["additions"], [])
 
         # Add none, delete two existing
-<<<<<<< HEAD
         fake_ct = ecwe.Entry({"metadata": {"key": "analysis/confirmed_trip"}, "data": {"user_input": {}, "additions": [
-                {"match_id": "foo", "metadata": {"key": "manual/trip_addition_input"}, "data": {"xmlResponse": "<foo></foo>", "status": "ACTIVE"}},
-                {"match_id": "bar", "metadata": {"key": "manual/trip_addition_input"}, "data": {"xmlResponse": "<bar></bar>", "status": "ACTIVE"}}
-=======
-        fake_ct = ecwe.Entry({"metadata": {"key": "analysis/confirmed_trip"}, "data": {"user_input": {}, "trip_addition": [
                 {"metadata": {"key": "manual/trip_addition_input"}, "data": {"xmlResponse": "<foo></foo>", "status": "ACTIVE", "match_id": "foo"}},
                 {"metadata": {"key": "manual/trip_addition_input"}, "data": {"xmlResponse": "<bar></bar>", "status": "ACTIVE", "match_id": "bar"}}
->>>>>>> 9aed65d5
         ]}})
         fake_matches = [
             ecwe.Entry({"metadata": {"key": "manual/trip_addition_input"}, "data": {"status": "DELETED", "match_id": "foo"}}),
@@ -174,13 +168,8 @@
         self.assertEqual(fake_ct["data"]["additions"], [])
 
         # Add none, delete non-existing
-<<<<<<< HEAD
         fake_ct = ecwe.Entry({"metadata": {"key": "analysis/confirmed_trip"}, "data": {"user_input": {}, "additions": [
-                {"match_id": "foo", "metadata": {"key": "manual/trip_addition_input"}, "data": {"xmlResponse": "<foo></foo>", "status": "ACTIVE"}}
-=======
-        fake_ct = ecwe.Entry({"metadata": {"key": "analysis/confirmed_trip"}, "data": {"user_input": {}, "trip_addition": [
                 {"metadata": {"key": "manual/trip_addition_input"}, "data": {"xmlResponse": "<foo></foo>", "status": "ACTIVE", "match_id": "foo"}}
->>>>>>> 9aed65d5
         ]}})
         fake_matches = [
             ecwe.Entry({"metadata": {"key": "manual/trip_addition_input"}, "data": {"status": "DELETED", "match_id": "bar"}})
@@ -190,11 +179,7 @@
         # Existing 1, delete non-existent, we end up with one
         self.assertEqual(len(fake_ct["data"]["additions"]), 1)
         # and it should be the bar entry
-<<<<<<< HEAD
-        self.assertEqual(fake_ct["data"]["additions"], [{"match_id": "foo", "metadata": {"key": "manual/trip_addition_input"}, "data": {"xmlResponse": "<foo></foo>", "status": "ACTIVE"}}])
-=======
-        self.assertEqual(fake_ct["data"]["trip_addition"], [{"metadata": {"key": "manual/trip_addition_input"}, "data": {"xmlResponse": "<foo></foo>", "status": "ACTIVE", "match_id": "foo"}}])
->>>>>>> 9aed65d5
+        self.assertEqual(fake_ct["data"]["additions"], [{"metadata": {"key": "manual/trip_addition_input"}, "data": {"xmlResponse": "<foo></foo>", "status": "ACTIVE", "match_id": "foo"}}])
 
     def testFinalCandidate(self):
         # define some filter functions
