from __future__ import print_function
from __future__ import unicode_literals
from __future__ import division
from __future__ import absolute_import
# Standard imports
from future import standard_library
standard_library.install_aliases()
from builtins import str
from builtins import *
import logging
from datetime import datetime, timedelta
import json
import bson.json_util as bju
import uuid
import pymongo

# Our imports
import emission.core.get_database as edb
from emission.core.get_database import get_client_db, get_section_db
import emission.core.get_database as edb

import emission.analysis.intake.cleaning.filter_accuracy as eaicf
import emission.storage.timeseries.format_hacks.move_filter_field as estfm
import emission.analysis.intake.segmentation.trip_segmentation as eaist
import emission.analysis.intake.segmentation.section_segmentation as eaiss
import emission.analysis.intake.cleaning.location_smoothing as eaicl
import emission.analysis.intake.cleaning.clean_and_resample as eaicr

def makeValid(client):
  client.clientJSON['start_date'] = str(datetime.now() + timedelta(days=-2))
  client.clientJSON['end_date'] = str(datetime.now() + timedelta(days=+2))
  # print (client.clientJSON)
  client._Client__update(client.clientJSON)

def makeExpired(client):
  client.clientJSON['start_date'] = str(datetime.now() + timedelta(days=-4))
  client.clientJSON['end_date'] = str(datetime.now() + timedelta(days=-2))
  # print (client.clientJSON)
  client._Client__update(client.clientJSON)

def updateUserCreateTime(uuid):
  from emission.core.wrapper.user import User
  
  user = User.fromUUID(uuid)
  user.changeUpdateTs(timedelta(days = -20))

def dropAllCollections(db):
  collections = db.collection_names()
  print("collections = %s" % collections)
  for coll in collections:
    if coll.startswith('system'):
      print("Skipping system collection %s" % coll)
    else: 
      print("Dropping collection %s" % coll)
      db.drop_collection(coll)

def purgeSectionData(Sections, userName):
    """
    Deletes all sections for this user.
    TODO: Need to extend it to delete entries across all collections
    """
    Sections.remove({'user_id' : userName})

def loadTable(serverName, tableName, fileName):
  tableColl = edb._get_current_db()[tableName]
  dataJSON = json.load(open(fileName))
  for row in dataJSON:
    tableColl.insert(row)

# Create a dummy section with the main stuff that we use in our code
def createDummySection(startTime, endTime, startLoc, endLoc, predictedMode = None, confirmedMode = None):
  section = {
             'source': 'Shankari',
             'section_start_datetime': startTime,
             'section_end_datetime': endTime,
             'section_start_time': startTime.isoformat(),
             'section_end_time': endTime.isoformat(),
             'section_start_point': {'type': 'Point', 'coordinates': startLoc},
             'section_end_point': {'type': 'Point', 'coordinates': endLoc},
            }
  if predictedMode != None:
    section['predicted_mode'] = predictedMode
  if confirmedMode != None:
    section['confirmed_mode'] = confirmedMode

  get_section_db().insert(section)
  return section

def updateSections(testCase):
    from emission.core.wrapper.user import User
    """
    Updates sections with appropriate test data
    Should be called anytime new data is loaded into the
    'Stage_Sections' table
    """
    testCase.uuid_list = []
    for section in testCase.SectionsColl.find():
      section['section_start_datetime'] = testCase.dayago
      section['section_end_datetime'] = testCase.dayago + timedelta(hours = 1)
      section['predicted_mode'] = [0, 0.4, 0.6, 0]
      section['confirmed_mode'] = ''
      # Replace the user email with the UUID
      curr_uuid = User.fromEmail(section['user_id']).uuid
      section['user_id'] = curr_uuid
      testCase.uuid_list.append(curr_uuid)
      testCase.SectionsColl.save(section)

def setupRealExample(testObj, dump_file):
    logging.info("Before loading, timeseries db size = %s" % edb.get_timeseries_db().count())
<<<<<<< HEAD
    testObj.entries = json.load(open(dump_file), object_hook = bju.object_hook)
    testObj.testUUID = uuid.uuid4()
    print testObj.testUUID
    setupRealExampleWithEntries(testObj)
=======
    with open(dump_file) as dfp:
        testObj.entries = json.load(dfp, object_hook = bju.object_hook)
        testObj.testUUID = uuid.uuid4()
        setupRealExampleWithEntries(testObj)
>>>>>>> fa7052e2

def setupRealExampleWithEntries(testObj):
    tsdb = edb.get_timeseries_db()
    for entry in testObj.entries:
        entry["user_id"] = testObj.testUUID
        # print "Saving entry with write_ts = %s and ts = %s" % (entry["metadata"]["write_fmt_time"],
        #                                                        entry["data"]["fmt_time"])
        edb.save(tsdb, entry)
        
    logging.info("After loading, timeseries db size = %s" % edb.get_timeseries_db().count())
    logging.debug("First few entries = %s" % 
                    [e["data"]["fmt_time"] if "fmt_time" in e["data"] else e["metadata"]["write_fmt_time"] for e in 
                        list(edb.get_timeseries_db().find({"user_id": testObj.testUUID}).sort("data.write_ts",
                                                                                       pymongo.ASCENDING).limit(10))])
def runIntakePipeline(uuid):
    eaicf.filter_accuracy(uuid)
    eaist.segment_current_trips(uuid)
    eaiss.segment_current_sections(uuid)
    eaicl.filter_current_sections(uuid)
    eaicr.clean_and_resample(uuid)

def configLogging():
    """
    Standard function to be called from the test cases to turn on logging.
    We really want the tests to configure logging in their main method so
    that individual tests can be run when they fail. But we also want a standard
    method that we can change quickly and easily.

    This is a simple way to meet both requirements.

    :return: None
    """
    logging.basicConfig(format='%(asctime)s:%(levelname)s:%(thread)d:%(message)s',
                    level=logging.DEBUG)

def setupTokenListAuth(self):
    token_list_conf_file = open(self.token_list_conf_path, "w")
    token_list_conf_json = {
        "token_list": self.token_list_path
    }

    token_list_conf_file.write(str(json.dumps(token_list_conf_json)))
    token_list_file = open(self.token_list_path, "w")
    token_list_file.write("correct_horse_battery_staple\n")
    token_list_file.write("collar_highly_asset_ovoid_sultan\n")
    token_list_file.write("caper_hangup_addle_oboist_scroll\n")
    token_list_file.write("couple_honcho_abbot_obtain_simple\n")

def tearDownTokenListAuth(self):
    import os

    os.remove(self.token_list_conf_path)
    os.remove(self.token_list_path)

def createDummyRequestEnviron(self, addl_headers, request_body):
    # request_body is a StringIO object
    test_environ = {'HTTP_REFERER': 'http://localhost:8080/',
        'SERVER_SOFTWARE': 'CherryPy/3.6.0 Server',
        'SCRIPT_NAME': '',
        'ACTUAL_SERVER_PROTOCOL': 'HTTP/1.1',
        'REQUEST_METHOD': 'POST',
        'PATH_INFO': '/result/heatmap/pop.route/local_date',
        'SERVER_PROTOCOL': 'HTTP/1.1',
        'QUERY_STRING': '',
        'bottle.request.body': request_body,
        'CONTENT_TYPE': 'application/json;charset=utf-8',
        'wsgi.input': request_body,
        'wsgi.multithread': True,
        'HTTP_ACCEPT_LANGUAGE': 'en-US,en;q=0.5',
        'HTTP_ACCEPT_ENCODING': 'gzip, deflate'
    }
    if addl_headers is not None:
        test_environ.update(addl_headers)
    return test_environ<|MERGE_RESOLUTION|>--- conflicted
+++ resolved
@@ -107,17 +107,11 @@
 
 def setupRealExample(testObj, dump_file):
     logging.info("Before loading, timeseries db size = %s" % edb.get_timeseries_db().count())
-<<<<<<< HEAD
-    testObj.entries = json.load(open(dump_file), object_hook = bju.object_hook)
-    testObj.testUUID = uuid.uuid4()
-    print testObj.testUUID
-    setupRealExampleWithEntries(testObj)
-=======
     with open(dump_file) as dfp:
         testObj.entries = json.load(dfp, object_hook = bju.object_hook)
         testObj.testUUID = uuid.uuid4()
+        print("Setting up real example for %s" % testObj.testUUID)
         setupRealExampleWithEntries(testObj)
->>>>>>> fa7052e2
 
 def setupRealExampleWithEntries(testObj):
     tsdb = edb.get_timeseries_db()
