# Standard imports
import unittest
import json
import logging
from datetime import datetime, timedelta
import datetime as pydt
import arrow

# Our imports
import emission.core.get_database as edb
from emission.net.api import visualize
import emission.tests.common as etc
import emission.analysis.intake.segmentation.trip_segmentation as eaist
import emission.analysis.intake.segmentation.section_segmentation as eaiss
import emission.analysis.intake.cleaning.filter_accuracy as eaicf
import emission.storage.timeseries.format_hacks.move_filter_field as estfm

logging.basicConfig(level=logging.DEBUG)



class TestVisualize(unittest.TestCase):
    def setUp(self):
        etc.setupRealExample(self,
                             "emission/tests/data/real_examples/shankari_2015-aug-27")
        eaicf.filter_accuracy(self.testUUID)
        estfm.move_all_filters_to_data()
        logging.info(
            "After loading, timeseries db size = %s" % edb.get_timeseries_db().count())
        self.day_start_ts = 1440658800
        self.day_end_ts = 1440745200
        self.day_start_dt = arrow.get(2015, 8, 27)
        self.day_end_dt = arrow.get(2015, 8, 28)

    def tearDown(self):
        self.clearRelatedDb()

    def clearRelatedDb(self):
        edb.get_timeseries_db().remove({"user_id": self.testUUID})
        edb.get_analysis_timeseries_db().remove({"user_id": self.testUUID})


    def testCommutePopRoute(self):
        points = visualize.range_mode_heatmap("MotionTypes.BICYCLING",
                                          self.day_start_dt.timestamp,
                                          self.day_end_dt.timestamp)
        # I have to add test data with modes, I will do that tomorrow.


    def testBerkeleyPopRoute(self):
        points = visualize.Berkeley_pop_route(self.day_start_dt.timestamp,
                                          self.day_end_dt.timestamp)
        self.assertTrue(len(['latlng']) > 0)

<<<<<<< HEAD
  def setUp(self):
    self.clearRelatedDb()
    etc.setupRealExample(self, "emission/tests/data/real_examples/shankari_2015-aug-27")
    eaicf.filter_accuracy(self.testUUID)
    estfm.move_all_filters_to_data()        
    logging.info("After loading, timeseries db size = %s" % edb.get_timeseries_db().count())
    self.day_start_ts = 1440658800
    self.day_end_ts = 1440745200
    self.day_start_dt = arrow.get(2015,8,27)
    self.day_end_dt = arrow.get(2015,8,28)

  def clearRelatedDb(self):
    edb.get_timeseries_db().remove()
    edb.get_place_db().remove()
    edb.get_stop_db().remove()

    edb.get_trip_new_db().remove()
    edb.get_section_new_db().remove()


  def testCommutePopRoute(self):
    points = visualize.range_mode_heatmap("MotionTypes.BICYCLING", self.day_start_dt.timestamp, self.day_end_dt.timestamp)
    # I have to add test data with modes, I will do that tomorrow.

  def testBerkeleyPopRoute(self):
    points = visualize.Berkeley_pop_route(self.day_start_dt.timestamp, self.day_end_dt.timestamp)
    self.assertTrue(len(['latlng']) > 0)
=======
>>>>>>> 2e7d8853

if __name__ == '__main__':
    unittest.main()<|MERGE_RESOLUTION|>--- conflicted
+++ resolved
@@ -52,36 +52,6 @@
                                           self.day_end_dt.timestamp)
         self.assertTrue(len(['latlng']) > 0)
 
-<<<<<<< HEAD
-  def setUp(self):
-    self.clearRelatedDb()
-    etc.setupRealExample(self, "emission/tests/data/real_examples/shankari_2015-aug-27")
-    eaicf.filter_accuracy(self.testUUID)
-    estfm.move_all_filters_to_data()        
-    logging.info("After loading, timeseries db size = %s" % edb.get_timeseries_db().count())
-    self.day_start_ts = 1440658800
-    self.day_end_ts = 1440745200
-    self.day_start_dt = arrow.get(2015,8,27)
-    self.day_end_dt = arrow.get(2015,8,28)
-
-  def clearRelatedDb(self):
-    edb.get_timeseries_db().remove()
-    edb.get_place_db().remove()
-    edb.get_stop_db().remove()
-
-    edb.get_trip_new_db().remove()
-    edb.get_section_new_db().remove()
-
-
-  def testCommutePopRoute(self):
-    points = visualize.range_mode_heatmap("MotionTypes.BICYCLING", self.day_start_dt.timestamp, self.day_end_dt.timestamp)
-    # I have to add test data with modes, I will do that tomorrow.
-
-  def testBerkeleyPopRoute(self):
-    points = visualize.Berkeley_pop_route(self.day_start_dt.timestamp, self.day_end_dt.timestamp)
-    self.assertTrue(len(['latlng']) > 0)
-=======
->>>>>>> 2e7d8853
 
 if __name__ == '__main__':
     unittest.main()