from __future__ import print_function
from __future__ import unicode_literals
from __future__ import division
from __future__ import absolute_import
# Exports all data for the particular user for the particular day
# Used for debugging issues with trip and section generation 
from future import standard_library
standard_library.install_aliases()
from builtins import *
import sys
import logging
logging.basicConfig(level=logging.DEBUG)
import gzip

import uuid
import datetime as pydt
import json
import emission.storage.json_wrappers as esj
import arrow
import argparse

import emission.storage.timeseries.abstract_timeseries as esta
import emission.storage.timeseries.timequery as estt
import emission.storage.decorations.user_queries as esdu
# only needed to read the motion_activity
# https://github.com/e-mission/e-mission-docs/issues/356#issuecomment-520630934
import emission.export.export as eee

def export_timeline(user_id, start_day_str, end_day_str, timezone, file_name):
    logging.info("Extracting timeline for user %s day %s -> %s and saving to file %s" %
                 (user_id, start_day_str, end_day_str, file_name))

    # day_dt = pydt.datetime.strptime(day_str, "%Y-%m-%d").date()
    start_day_ts = arrow.get(start_day_str).replace(tzinfo=timezone).timestamp()
    end_day_ts = arrow.get(end_day_str).replace(tzinfo=timezone).timestamp()
    logging.debug("start_day_ts = %s (%s), end_day_ts = %s (%s)" % 
        (start_day_ts, arrow.get(start_day_ts).to(timezone),
         end_day_ts, arrow.get(end_day_ts).to(timezone)))

    ts = esta.TimeSeries.get_time_series(user_id)
<<<<<<< HEAD
    eee.export(user_id, ts, start_day_ts, end_day_ts, "%s_%s" % (file_name, user_id), True)
 
    import emission.core.get_database as edb
    pipeline_state_list = list(edb.get_pipeline_state_db().find({"user_id": user_id}))
    logging.info("Found %d pipeline states %s" %
         (len(pipeline_state_list),
           list([ps["pipeline_stage"] for ps in pipeline_state_list])))
    pipeline_filename = "%s_pipelinestate_%s.gz" % (file_name, user_id)
    with gzip.open(pipeline_filename, "wt") as gpfd:
        json.dump(pipeline_state_list,
          gpfd, default=bju.default, allow_nan=False, indent=4)    
=======
    loc_time_query = estt.TimeQuery("data.ts", start_day_ts, end_day_ts)
    loc_entry_list = get_from_all_three_sources_with_retry(user_id, loc_time_query)
    # Changing to estcs so that we will read the manual entries, which have data.start_ts and data.enter_ts
    # from the usercache as well
    trip_time_query = estt.TimeQuery("data.start_ts", start_day_ts, end_day_ts)
    trip_entry_list = get_from_all_three_sources_with_retry(user_id, trip_time_query)
    place_time_query = estt.TimeQuery("data.enter_ts", start_day_ts, end_day_ts)
    place_entry_list = get_from_all_three_sources_with_retry(user_id, place_time_query)
    # Handle the case of the first place, which has no enter_ts and won't be
    # matched by the default query
    first_place_extra_query = {'$and': [{'data.enter_ts': {'$exists': False}},
                                        {'data.exit_ts': {'$exists': True}}]}
    first_place_entry_list = list(ts.find_entries(key_list=None, time_query=None, extra_query_list=[first_place_extra_query]))
    logging.info("First place entry list = %s" % first_place_entry_list)

    combined_list = loc_entry_list + trip_entry_list + place_entry_list + first_place_entry_list
    logging.info("Found %d loc-like entries, %d trip-like entries, %d place-like entries = %d total entries" %
        (len(loc_entry_list), len(trip_entry_list), len(place_entry_list), len(combined_list)))

    validate_truncation(loc_entry_list, trip_entry_list, place_entry_list)

    unique_key_list = set([e["metadata"]["key"] for e in combined_list])
    logging.info("timeline has unique keys = %s" % unique_key_list)
    if len(combined_list) == 0 or unique_key_list == set(['stats/pipeline_time']):
        logging.info("No entries found in range for user %s, skipping save" % user_id)
    else:
        # Also dump the pipeline state, since that's where we have analysis results upto
        # This allows us to copy data to a different *live system*, not just
        # duplicate for analysis
        combined_filename = "%s_%s.gz" % (file_name, user_id)
        with gzip.open(combined_filename, "wt") as gcfd:
            json.dump(combined_list,
                gcfd, default=esj.wrapped_default, allow_nan=False, indent=4)

        import emission.core.get_database as edb

        pipeline_state_list = list(edb.get_pipeline_state_db().find({"user_id": user_id}))
        logging.info("Found %d pipeline states %s" %
            (len(pipeline_state_list),
             list([ps["pipeline_stage"] for ps in pipeline_state_list])))

        pipeline_filename = "%s_pipelinestate_%s.gz" % (file_name, user_id)
        with gzip.open(pipeline_filename, "wt") as gpfd:
            json.dump(pipeline_state_list,
                gpfd, default=esj.wrapped_default, allow_nan=False, indent=4)

def validate_truncation(loc_entry_list, trip_entry_list, place_entry_list):
    MAX_LIMIT = 25 * 10000
    if len(loc_entry_list) == MAX_LIMIT:
        logging.warning("loc_entry_list length = %d, probably truncated" % len(loc_entry_list))
    if len(trip_entry_list) == MAX_LIMIT:
        logging.warning("trip_entry_list length = %d, probably truncated" % len(trip_entry_list))
    if len(place_entry_list) == MAX_LIMIT:
        logging.warning("place_entry_list length = %d, probably truncated" % len(place_entry_list))
>>>>>>> b51881d3

def export_timeline_for_users(user_id_list, args):
    for curr_uuid in user_id_list:
        if curr_uuid != '':
            logging.info("=" * 50)
            export_timeline(user_id=curr_uuid, start_day_str=args.start_day,
                end_day_str= args.end_day, timezone=args.timezone,
                file_name=args.file_prefix)

if __name__ == '__main__':
    logging.basicConfig(level=logging.DEBUG)
    parser = argparse.ArgumentParser(prog="extract_timeline_for_day_range_and_user")

    group = parser.add_mutually_exclusive_group(required=True)
    group.add_argument("-e", "--user_email", nargs="+")
    group.add_argument("-u", "--user_uuid", nargs="+")
    group.add_argument("-a", "--all", action="store_true")
    group.add_argument("-f", "--file")

    parser.add_argument("--timezone", default="UTC")
    parser.add_argument("start_day", help="start day in utc - e.g. 'YYYY-MM-DD'" )
    parser.add_argument("end_day", help="start day in utc - e.g. 'YYYY-MM-DD'" )
    parser.add_argument("file_prefix", help="prefix for the filenames generated - e.g /tmp/dump_ will generate files /tmp/dump_<uuid1>.gz, /tmp/dump_<uuid2>.gz..." )

    args = parser.parse_args()

    if args.user_uuid:
        uuid_list = [uuid.UUID(uuid_str) for uuid_str in args.user_uuid]
    elif args.user_email:
        uuid_list = [ecwu.User.fromEmail(uuid_str).uuid for uuid_str in args.user_email]
    elif args.all:
        uuid_list = esdu.get_all_uuids()
    elif args.file:
        with open(args.file) as fd:
            uuid_entries = json.load(fd, object_hook=esj.wrapped_object_hook)
            uuid_list = [ue["uuid"] for ue in uuid_entries]
    export_timeline_for_users(uuid_list, args)<|MERGE_RESOLUTION|>--- conflicted
+++ resolved
@@ -38,7 +38,6 @@
          end_day_ts, arrow.get(end_day_ts).to(timezone)))
 
     ts = esta.TimeSeries.get_time_series(user_id)
-<<<<<<< HEAD
     eee.export(user_id, ts, start_day_ts, end_day_ts, "%s_%s" % (file_name, user_id), True)
  
     import emission.core.get_database as edb
@@ -49,63 +48,7 @@
     pipeline_filename = "%s_pipelinestate_%s.gz" % (file_name, user_id)
     with gzip.open(pipeline_filename, "wt") as gpfd:
         json.dump(pipeline_state_list,
-          gpfd, default=bju.default, allow_nan=False, indent=4)    
-=======
-    loc_time_query = estt.TimeQuery("data.ts", start_day_ts, end_day_ts)
-    loc_entry_list = get_from_all_three_sources_with_retry(user_id, loc_time_query)
-    # Changing to estcs so that we will read the manual entries, which have data.start_ts and data.enter_ts
-    # from the usercache as well
-    trip_time_query = estt.TimeQuery("data.start_ts", start_day_ts, end_day_ts)
-    trip_entry_list = get_from_all_three_sources_with_retry(user_id, trip_time_query)
-    place_time_query = estt.TimeQuery("data.enter_ts", start_day_ts, end_day_ts)
-    place_entry_list = get_from_all_three_sources_with_retry(user_id, place_time_query)
-    # Handle the case of the first place, which has no enter_ts and won't be
-    # matched by the default query
-    first_place_extra_query = {'$and': [{'data.enter_ts': {'$exists': False}},
-                                        {'data.exit_ts': {'$exists': True}}]}
-    first_place_entry_list = list(ts.find_entries(key_list=None, time_query=None, extra_query_list=[first_place_extra_query]))
-    logging.info("First place entry list = %s" % first_place_entry_list)
-
-    combined_list = loc_entry_list + trip_entry_list + place_entry_list + first_place_entry_list
-    logging.info("Found %d loc-like entries, %d trip-like entries, %d place-like entries = %d total entries" %
-        (len(loc_entry_list), len(trip_entry_list), len(place_entry_list), len(combined_list)))
-
-    validate_truncation(loc_entry_list, trip_entry_list, place_entry_list)
-
-    unique_key_list = set([e["metadata"]["key"] for e in combined_list])
-    logging.info("timeline has unique keys = %s" % unique_key_list)
-    if len(combined_list) == 0 or unique_key_list == set(['stats/pipeline_time']):
-        logging.info("No entries found in range for user %s, skipping save" % user_id)
-    else:
-        # Also dump the pipeline state, since that's where we have analysis results upto
-        # This allows us to copy data to a different *live system*, not just
-        # duplicate for analysis
-        combined_filename = "%s_%s.gz" % (file_name, user_id)
-        with gzip.open(combined_filename, "wt") as gcfd:
-            json.dump(combined_list,
-                gcfd, default=esj.wrapped_default, allow_nan=False, indent=4)
-
-        import emission.core.get_database as edb
-
-        pipeline_state_list = list(edb.get_pipeline_state_db().find({"user_id": user_id}))
-        logging.info("Found %d pipeline states %s" %
-            (len(pipeline_state_list),
-             list([ps["pipeline_stage"] for ps in pipeline_state_list])))
-
-        pipeline_filename = "%s_pipelinestate_%s.gz" % (file_name, user_id)
-        with gzip.open(pipeline_filename, "wt") as gpfd:
-            json.dump(pipeline_state_list,
-                gpfd, default=esj.wrapped_default, allow_nan=False, indent=4)
-
-def validate_truncation(loc_entry_list, trip_entry_list, place_entry_list):
-    MAX_LIMIT = 25 * 10000
-    if len(loc_entry_list) == MAX_LIMIT:
-        logging.warning("loc_entry_list length = %d, probably truncated" % len(loc_entry_list))
-    if len(trip_entry_list) == MAX_LIMIT:
-        logging.warning("trip_entry_list length = %d, probably truncated" % len(trip_entry_list))
-    if len(place_entry_list) == MAX_LIMIT:
-        logging.warning("place_entry_list length = %d, probably truncated" % len(place_entry_list))
->>>>>>> b51881d3
+          gpfd, default=esj.wrapped_default, allow_nan=False, indent=4)    
 
 def export_timeline_for_users(user_id_list, args):
     for curr_uuid in user_id_list:
