{
    "handlers": {
        "errors": { 
            "backupCount": 2, 
            "mode": "a", 
            "level": "ERROR", 
            "formatter": "detailed", 
            "class": "logging.handlers.RotatingFileHandler", 
            "maxBytes": 1073741824, 
<<<<<<< HEAD
            "filename": "/log/intake-errors.log"
=======
            "filename": "/logs/intake-errors.log.gz"
>>>>>>> ab076475
        }, 
        "console": {
            "class": "logging.StreamHandler", 
            "level": "WARNING"
        }, 
        "file": {
<<<<<<< HEAD
            "backupCount": 8, 
           
            "filename": "/log/intake.log", 
=======
            "backupCount": 8,  
            "filename": "/logs/intake.log.gz", 
>>>>>>> ab076475
            "maxBytes": 1073741824, 
            "mode": "a", 
            "formatter": "detailed", 
            "class": "logging.handlers.RotatingFileHandler"
        }
    }, 
    "version": 1, 
    "root": {
        "handlers": [
            "console", 
            "file", 
            "errors"
        ], 
        "level": "DEBUG"
    }, 
    "formatters": {
        "detailed": {
            "class": "logging.Formatter", 
            "format": "%(asctime)s:%(levelname)s:%(thread)d:%(message)s"
        }
    }
}<|MERGE_RESOLUTION|>--- conflicted
+++ resolved
@@ -7,25 +7,15 @@
             "formatter": "detailed", 
             "class": "logging.handlers.RotatingFileHandler", 
             "maxBytes": 1073741824, 
-<<<<<<< HEAD
             "filename": "/log/intake-errors.log"
-=======
-            "filename": "/logs/intake-errors.log.gz"
->>>>>>> ab076475
         }, 
         "console": {
             "class": "logging.StreamHandler", 
             "level": "WARNING"
         }, 
         "file": {
-<<<<<<< HEAD
             "backupCount": 8, 
-           
             "filename": "/log/intake.log", 
-=======
-            "backupCount": 8,  
-            "filename": "/logs/intake.log.gz", 
->>>>>>> ab076475
             "maxBytes": 1073741824, 
             "mode": "a", 
             "formatter": "detailed", 
