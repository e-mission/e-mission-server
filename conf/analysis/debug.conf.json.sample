--- conflicted
+++ resolved
@@ -9,10 +9,6 @@
     "output.conversion.validityAssertions": true,
     "section.startStopRadius": 150,
     "section.endStopRadius": 150,
-<<<<<<< HEAD
-    "analysis.result.section.key": "analysis/inferred_section"
-=======
     "analysis.result.section.key": "analysis/inferred_section",
     "userinput.keylist": ["manual/mode_confirm", "manual/purpose_confirm"]
->>>>>>> a10cbe30
 }